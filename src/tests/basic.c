--- conflicted
+++ resolved
@@ -1249,8 +1249,6 @@
   return r;
 }
 
-<<<<<<< HEAD
-=======
 static int test_iconv_full(void)
 {
   int r = 0;
@@ -1358,7 +1356,6 @@
 }
 
 
->>>>>>> a62b84a3
 #ifdef _WIN32              /* { */
 static int _test_mbcs(iconv_case_t *iconv_case)
 {
@@ -1549,10 +1546,7 @@
   RECORD(test_iconvs),
   RECORD(test_iconv_perf_reuse),
   RECORD(test_iconv_perf_on_the_fly),
-<<<<<<< HEAD
-=======
   RECORD(test_iconv_full),
->>>>>>> a62b84a3
 #ifdef _WIN32              /* { */
   RECORD(test_mbcs),
   RECORD(test_codepages),
