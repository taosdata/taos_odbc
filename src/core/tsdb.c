/*
 * MIT License
 *
 * Copyright (c) 2022-2023 freemine <freemine@yeah.net>
 *
 * Permission is hereby granted, free of charge, to any person obtaining a copy
 * of this software and associated documentation files (the "Software"), to deal
 * in the Software without restriction, including without limitation the rights
 * to use, copy, modify, merge, publish, distribute, sublicense, and/or sell
 * copies of the Software, and to permit persons to whom the Software is
 * furnished to do so, subject to the following conditions:
 *
 * The above copyright notice and this permission notice shall be included in
 * all copies or substantial portions of the Software.
 *
 * THE SOFTWARE IS PROVIDED "AS IS", WITHOUT WARRANTY OF ANY KIND, EXPRESS OR
 * IMPLIED, INCLUDING BUT NOT LIMITED TO THE WARRANTIES OF MERCHANTABILITY,
 * FITNESS FOR A PARTICULAR PURPOSE AND NONINFRINGEMENT. IN NO EVENT SHALL THE
 * AUTHORS OR COPYRIGHT HOLDERS BE LIABLE FOR ANY CLAIM, DAMAGES OR OTHER
 * LIABILITY, WHETHER IN AN ACTION OF CONTRACT, TORT OR OTHERWISE, ARISING FROM,
 * OUT OF OR IN CONNECTION WITH THE SOFTWARE OR THE USE OR OTHER DEALINGS IN THE
 * SOFTWARE.
 */

#include "internal.h"

#include "tsdb.h"

#include "desc.h"
#include "errs.h"
#include "log.h"
#include "stmt.h"
#include "taos_helpers.h"
#ifdef HAVE_TAOSWS           /* { */
#include "taosws_helpers.h"
#endif                       /* } */

#include <errno.h>

static int _tsdb_timestamp_to_tm_local(int64_t val, int time_precision, struct tm *tm, int32_t *fraction, int *w)
{
  time_t  tt;
  int32_t xfraction = 0;
  int xw;
  switch (time_precision) {
    case 2:
      tt = (time_t)(val / 1000000000);
      xfraction = val % 1000000000;
      xw = 9;
      break;
    case 1:
      tt = (time_t)(val / 1000000);
      xfraction = val % 1000000;
      xw = 6;
      break;
    case 0:
      tt = (time_t)(val / 1000);
      xfraction = val % 1000;
      xw = 3;
      break;
    default:
      OA_ILE(0);
      break;
  }

  if (tt <= 0 && xfraction < 0) {
    OA_NIY(0);
  }

  struct tm *p = localtime_r(&tt, tm);
  if (p != tm) return -1;
  if (fraction) *fraction = xfraction;
  if (w)  *w  = xw;
  return 0;
}

int tsdb_timestamp_to_SQL_C_TYPE_TIMESTAMP(int64_t val, int time_precision, SQL_TIMESTAMP_STRUCT *ts)
{
  int32_t fraction = 0;
  int w;
  struct tm ptm = {0};
  int r = _tsdb_timestamp_to_tm_local(val, time_precision, &ptm, &fraction, &w);
  if (r) return -1;
  ts->year       = ptm.tm_year + 1900;
  ts->month      = ptm.tm_mon + 1;
  ts->day        = ptm.tm_mday;
  ts->hour       = ptm.tm_hour;
  ts->minute     = ptm.tm_min;
  ts->second     = ptm.tm_sec;
  switch (time_precision) {
    case 0:
      ts->fraction = fraction * 1000000;
      break;
    case 1:
      ts->fraction = fraction * 1000;
      break;
    default:
      ts->fraction = fraction;
      break;
  }

  return 0;
}

int tsdb_timestamp_to_string(int64_t val, int time_precision, char *buf, size_t len)
{
  int n;
  int32_t fraction = 0;
  int w;
  struct tm ptm = {0};
  int r = _tsdb_timestamp_to_tm_local(val, time_precision, &ptm, &fraction, &w);
  if (r) return -1;

  n = snprintf(buf, len,
      "%04d-%02d-%02d %02d:%02d:%02d.%0*d",
      ptm.tm_year + 1900, ptm.tm_mon + 1, ptm.tm_mday,
      ptm.tm_hour, ptm.tm_min, ptm.tm_sec,
      w, fraction);

  OA_ILE(n > 0);

  return n;
}

static void _tsdb_param_column_release(tsdb_param_column_t *pa)
{
  mem_release(&pa->mem);
  mem_release(&pa->mem_is_null);
  mem_release(&pa->mem_length);
}

void tsdb_paramset_reset(tsdb_paramset_t *paramset)
{
  paramset->nr = 0;
}

void tsdb_paramset_release(tsdb_paramset_t *paramset)
{
  for (int i=0; i<paramset->cap; ++i) {
    tsdb_param_column_t *pa = paramset->params + i;
    _tsdb_param_column_release(pa);
  }
  paramset->cap = 0;
  paramset->nr  = 0;
  TOD_SAFE_FREE(paramset->params);
}

static int _tsdb_paramset_calloc(tsdb_paramset_t *paramset, int nr)
{
  tsdb_paramset_reset(paramset);
  if (nr > paramset->cap) {
    int cap = (nr + 15) / 16 * 16;
    tsdb_param_column_t *pas= (tsdb_param_column_t*)realloc(paramset->params, sizeof(*pas) * cap);
    if (!pas) return -1;

    memset(pas + paramset->cap, 0, sizeof(*pas) * (cap - paramset->cap));

    paramset->cap    = cap;
    paramset->nr     = nr;
    paramset->params = pas;
  }
  paramset->nr = nr;
  return 0;
}

static void _tsdb_params_reset_tag_fields(tsdb_params_t *params)
{
  if (params->tag_fields) {
#ifdef HAVE_TAOSWS           /* [ */
    if (params->owner->owner->conn->cfg.url) {
      OA_NIY(params->tag_fields == NULL);
    } else {
#endif                       /* ] */
      CALL_taos_stmt_reclaim_fields(params->owner->stmt, params->tag_fields);
#ifdef HAVE_TAOSWS           /* [ */
    }
#endif                       /* ] */
    params->tag_fields = NULL;
  }
  params->nr_tag_fields = 0;
}

static void _tsdb_params_reset_params(tsdb_params_t *params)
{
  params->nr_params = 0;
}

static const TAOS_FIELD_E        _default_param_field = {
  .name        = "",
  .type        = TSDB_DATA_TYPE_VARCHAR,
  .precision   = 0,
  .scale       = 0,
  .bytes       = 16384,
};

static void _tsdb_params_reset_col_fields(tsdb_params_t *params)
{
  if (params->col_fields == &_default_param_field) params->col_fields = NULL;

  if (params->col_fields) {
#ifdef HAVE_TAOSWS           /* [ */
    if (params->owner->owner->conn->cfg.url) {
      CALL_ws_stmt_reclaim_fields((struct StmtField**)&params->col_fields, params->nr_col_fields);
    } else {
#endif                       /* ] */
      CALL_taos_stmt_reclaim_fields(params->owner->stmt, params->col_fields);
#ifdef HAVE_TAOSWS           /* [ */
    }
#endif                       /* ] */
    params->col_fields = NULL;
  }

  params->nr_col_fields = 0;
}

static void _tsdb_params_reset(tsdb_params_t *params)
{
  _tsdb_params_reset_tag_fields(params);
  _tsdb_params_reset_col_fields(params);
  _tsdb_params_reset_params(params);

  TOD_SAFE_FREE(params->subtbl);
  params->subtbl_required = 0;

  params->qms = 0;
}

static void _tsdb_params_release(tsdb_params_t *params)
{
  _tsdb_params_reset(params);

  params->owner = NULL;
}

static void _tsdb_binds_reset(tsdb_binds_t *tsdb_binds)
{
  tsdb_binds->nr = 0;
}

void tsdb_binds_release(tsdb_binds_t *tsdb_binds)
{
  _tsdb_binds_reset(tsdb_binds);

  TOD_SAFE_FREE(tsdb_binds->mbs);
  tsdb_binds->cap = 0;
}

static void _tsdb_fields_reset(tsdb_fields_t *fields)
{
  if (!fields) return;
  fields->fields         = NULL;
  fields->nr             = 0;
}

static void _tsdb_fields_release(tsdb_fields_t *fields)
{
  if (!fields) return;
  _tsdb_fields_reset(fields);
}

static void _tsdb_rows_block_reset(tsdb_rows_block_t *rows_block)
{
  if (!rows_block) return;
  rows_block->rows                 = NULL;
  rows_block->ws_ptr               = NULL;
  rows_block->nr                   = 0;
  rows_block->pos                  = 0;
}

static void _tsdb_rows_block_release(tsdb_rows_block_t *rows_block)
{
  if (!rows_block) return;
  _tsdb_rows_block_reset(rows_block);
}

void tsdb_res_reset(tsdb_res_t *res)
{
  if (!res) return;
  _tsdb_rows_block_reset(&res->rows_block);
  _tsdb_fields_reset(&res->fields);
  if (res->res) {
    if (res->res_is_from_taos_query) {
#ifdef HAVE_TAOSWS           /* [ */
      if (res->owner->owner->conn->cfg.url) {
        CALL_ws_free_result((WS_RES*)res->res);
      } else {
#endif                       /* ] */
        CALL_taos_free_result(res->res);
#ifdef HAVE_TAOSWS           /* [ */
      }
#endif                       /* ] */
      res->res_is_from_taos_query = 0;
    }
    res->res = NULL;
  }
  res->affected_row_count = 0;
  res->time_precision     = 0;
  res->eof                = 0;
}

void tsdb_res_release(tsdb_res_t *res)
{
  if (!res) return;
  tsdb_res_reset(res);

  _tsdb_rows_block_release(&res->rows_block);
  _tsdb_fields_release(&res->fields);
}

static int _tsdb_binds_keep(tsdb_binds_t *tsdb_binds, int nr_params)
{
  _tsdb_binds_reset(tsdb_binds);
  if (nr_params > tsdb_binds->cap) {
    int cap = (nr_params + 15) / 16 * 16;
    TAOS_MULTI_BIND *mbs = (TAOS_MULTI_BIND*)realloc(tsdb_binds->mbs, sizeof(*mbs) * cap);
    if (!mbs) return -1;
    memset(mbs + tsdb_binds->cap, 0, sizeof(*mbs) * (cap - tsdb_binds->cap));
    tsdb_binds->mbs = mbs;
    tsdb_binds->cap = cap;
  }
  tsdb_binds->nr = nr_params;
  return 0;
}

static SQLRETURN _stmt_post_query(tsdb_stmt_t *stmt)
{
  tsdb_res_t          *res         = &stmt->res;
  tsdb_fields_t       *fields      = &res->fields;

#ifdef HAVE_TAOSWS           /* [ */
  if (stmt->owner->conn->cfg.url) {
    if (res->res) {
      res->time_precision = CALL_ws_result_precision((WS_RES*)res->res);
      if (res->time_precision < 0 || res->time_precision > 2) {
        stmt_append_err_format(stmt->owner, "HY000", 0, "General error:time_precision [%d] out of range", res->time_precision);
        return SQL_ERROR;
      }
      res->affected_row_count = CALL_ws_affected_rows((WS_RES*)res->res);
      fields->nr = CALL_ws_field_count((WS_RES*)res->res);
      if (fields->nr > 0) {
        fields->fields = (TAOS_FIELD*)ws_fetch_fields((WS_RES*)res->res);
      }
    } else {
      res->affected_row_count = CALL_ws_stmt_affected_rows((WS_RES*)stmt->stmt);
    }
  } else {
#endif                       /* ] */
    if (res->res) {
      res->time_precision = CALL_taos_result_precision(res->res);
      if (res->time_precision < 0 || res->time_precision > 2) {
        stmt_append_err_format(stmt->owner, "HY000", 0, "General error:time_precision [%d] out of range", res->time_precision);
        return SQL_ERROR;
      }
      res->affected_row_count = CALL_taos_affected_rows(res->res);
      fields->nr = CALL_taos_field_count(res->res);
      if (fields->nr > 0) {
        fields->fields = CALL_taos_fetch_fields(res->res);
      }
    } else {
      res->affected_row_count = CALL_taos_stmt_affected_rows_once(stmt->stmt);
    }
#ifdef HAVE_TAOSWS           /* [ */
  }
#endif                       /* ] */
  return SQL_SUCCESS;
}

static SQLRETURN _query(stmt_base_t *base, const sqlc_tsdb_t *sqlc_tsdb)
{
  tsdb_stmt_t *stmt = (tsdb_stmt_t*)base;

  tsdb_res_t          *res         = &stmt->res;
  tsdb_res_reset(res);
#ifdef HAVE_TAOSWS           /* [ */
  if (stmt->owner->conn->cfg.url) {
    res->res = CALL_ws_query((WS_TAOS*)stmt->owner->conn->ds_conn.taos, sqlc_tsdb->tsdb);
  } else {
#endif                       /* ] */
    res->res = CALL_taos_query(stmt->owner->conn->ds_conn.taos, sqlc_tsdb->tsdb);
#ifdef HAVE_TAOSWS           /* [ */
  }
#endif                       /* ] */
  res->res_is_from_taos_query = res->res ? 1 : 0;

#ifdef HAVE_TAOSWS           /* [ */
  if (stmt->owner->conn->cfg.url) {
    int e = ws_errno((WS_RES*)res->res);
    if (e) {
      const char *estr = ws_errstr((WS_RES*)res->res);
      stmt_append_err_format(stmt->owner, "HY000", e, "General error:[taosws]%s, executing:%.*s", estr, (int)sqlc_tsdb->sqlc_bytes, sqlc_tsdb->sqlc);
      return SQL_ERROR;
    }
  } else {
#endif                       /* ] */
    int e = CALL_taos_errno(res->res);
    if (e) {
      const char *estr = CALL_taos_errstr(res->res);
      stmt_append_err_format(stmt->owner, "HY000", e, "General error:[taosc]%s, executing:%.*s", estr, (int)sqlc_tsdb->sqlc_bytes, sqlc_tsdb->sqlc);
      return SQL_ERROR;
    }
#ifdef HAVE_TAOSWS           /* [ */
  }
#endif                       /* ] */

  return _stmt_post_query(stmt);
}

static TAOS_FIELD_E* _tsdb_stmt_get_tsdb_field_by_tsdb_params(tsdb_stmt_t *stmt, int i_param)
{
  tsdb_params_t *params = &stmt->params;

  if (!stmt->is_insert_stmt) return (TAOS_FIELD_E*)&_default_param_field;

#ifdef HAVE_TAOSWS           /* [ */
  if (stmt->owner->conn->cfg.url) {
    return (TAOS_FIELD_E*)&_default_param_field;
  }
#endif                       /* ] */

  if (i_param == 0 && params->subtbl_required) {
    return (TAOS_FIELD_E*)&_default_param_field;
  }
  i_param -= !!params->subtbl_required;
  if (i_param < params->nr_tag_fields)
    return params->tag_fields + i_param;
  i_param -= params->nr_tag_fields;

  OA_NIY(i_param < params->nr_col_fields);
  return params->col_fields + i_param;
}

static SQLRETURN _tsdb_stmt_post_check(tsdb_stmt_t *stmt)
{
  int r = 0;

  if (stmt->is_insert_stmt) {
    SQLSMALLINT n = 0;

    n = !!stmt->params.subtbl_required;
    n += stmt->params.nr_tag_fields;
    n += stmt->params.nr_col_fields;

    stmt->params.nr_params = n;
  }

  SQLSMALLINT n = stmt->params.nr_params;
  if (n <= 0) {
    stmt_append_err(stmt->owner, "HY000", 0, "General error:statement-without-parameter-placemarker not allowed to be prepared");
    return SQL_ERROR;
  }
  if (n != stmt->params.qms) {
    stmt_append_err_format(stmt->owner, "HY000", 0,
        "General error:statement parsed by taos_odbc has #%d parameter-placemarkers, but [taosc] reports #%d parameter-placemarkers",
        stmt->params.qms, n);

    return SQL_ERROR;
  }
  if (!stmt->is_insert_stmt && n != stmt->params.nr_params) {
    stmt_append_err_format(stmt->owner, "HY000", 0,
        "General error:statement parsed by taos_odbc has #%d parameter-placemarkers, but [taosc] reports #%d parameter-placemarkers",
        stmt->params.nr_params, n);

    return SQL_ERROR;
  }

  r = _tsdb_binds_keep(&stmt->owner->tsdb_binds, n);
  if (r) {
    stmt_oom(stmt->owner);
    return SQL_ERROR;
  }

  r = _tsdb_paramset_calloc(&stmt->owner->tsdb_paramset, n);
  if (r) {
    stmt_oom(stmt->owner);
    return SQL_ERROR;
  }

  for (int i=0; i<n; ++i) {
    stmt->owner->tsdb_paramset.params[i].tsdb_field = *_tsdb_stmt_get_tsdb_field_by_tsdb_params(stmt, i);
  }

  return SQL_SUCCESS;
}

static SQLRETURN _tsdb_stmt_generate_default_param_fields(tsdb_stmt_t *stmt, size_t nr_params)
{
  tsdb_params_t *params = &stmt->params;

  params->nr_params = (int)nr_params;

  return SQL_SUCCESS;
}

static SQLRETURN _tsdb_stmt_get_taos_params_for_non_insert(tsdb_stmt_t *stmt)
{
  SQLRETURN sr = SQL_SUCCESS;
  int r = 0;

  int nr_params = 0;
#ifdef HAVE_TAOSWS           /* [ */
  if (stmt->owner->conn->cfg.url) {
    // stmt_append_err(stmt->owner, "HY000", r, "General error:not implemented yet");
    // tsdb_stmt_reset(stmt);
    // return SQL_ERROR;
    int nr_params = stmt->params.qms;

    sr = _tsdb_stmt_generate_default_param_fields(stmt, nr_params);
    if (sr != SQL_SUCCESS) return SQL_ERROR;
  } else {
#endif                       /* ] */
    r = CALL_taos_stmt_num_params(stmt->stmt, &nr_params);
    if (r) {
      stmt_append_err_format(stmt->owner, "HY000", r, "General error:[taosc]%s", CALL_taos_stmt_errstr(stmt->stmt));
      tsdb_stmt_reset(stmt);
      if (r != TSDB_CODE_APP_ERROR) return SQL_ERROR;

      return SQL_ERROR;
    }

    if (nr_params != stmt->params.qms) {
      stmt_append_err_format(stmt->owner, "HY000", 0,
          "General error:statement parsed by taos_odbc has #%d parameter-placemarkers, but [taosc] reports #%d parameter-placemarkers",
          stmt->params.qms, nr_params);

      return SQL_ERROR;
    }
#ifdef HAVE_TAOSWS           /* [ */
  }
#endif                       /* ] */

  sr = _tsdb_stmt_generate_default_param_fields(stmt, nr_params);
  if (sr != SQL_SUCCESS) return SQL_ERROR;
  stmt->prepared = 1;

  return SQL_SUCCESS;
}

static SQLRETURN _tsdb_stmt_describe_tags(tsdb_stmt_t *stmt)
{
  int r = 0;

  int tagNum = 0;
  TAOS_FIELD_E *tags = NULL;
#ifdef HAVE_TAOSWS           /* [ */
  if (stmt->owner->conn->cfg.url) {
    // stmt_append_err(stmt->owner, "HY000", r, "General error:not implemented yet");
    // return SQL_ERROR;
    r = CALL_ws_stmt_get_tag_fields(stmt->stmt, (struct StmtField**)&tags, &tagNum);
    if (r) {
      stmt_append_err_format(stmt->owner, "HY000", r, "General error:[taosc]%s", CALL_ws_errstr(NULL));
      if (r != TSDB_CODE_APP_ERROR) return SQL_ERROR;

      return SQL_ERROR;
    }
  } else {
#endif                       /* ] */
    r = CALL_taos_stmt_get_tag_fields(stmt->stmt, &tagNum, &tags);
    if (r) {
      stmt_append_err_format(stmt->owner, "HY000", r, "General error:[taosc]%s", CALL_taos_errstr(NULL));
      if (r != TSDB_CODE_APP_ERROR) return SQL_ERROR;

      return SQL_ERROR;
    }
#ifdef HAVE_TAOSWS           /* [ */
  }
#endif                       /* ] */
  stmt->params.nr_tag_fields = tagNum;
  stmt->params.tag_fields    = tags;

  return SQL_SUCCESS;
}

static SQLRETURN _tsdb_stmt_describe_cols(tsdb_stmt_t *stmt)
{
  int r = 0;

  int colNum = 0;
  TAOS_FIELD_E *cols = NULL;
#ifdef HAVE_TAOSWS           /* [ */
  if (stmt->owner->conn->cfg.url) {
    // stmt_append_err(stmt->owner, "HY000", r, "General error:not implemented yet");
    // return SQL_ERROR;
    r = CALL_ws_stmt_get_col_fields(stmt->stmt, (struct StmtField**)&cols, &colNum);
    if (r) {
      stmt_append_err_format(stmt->owner, "HY000", r, "General error:[taosc]%s", CALL_ws_errstr(NULL));
      if (r != TSDB_CODE_APP_ERROR) return SQL_ERROR;
      return SQL_ERROR;
    }
  } else {
#endif                       /* ] */
    r = CALL_taos_stmt_get_col_fields(stmt->stmt, &colNum, &cols);
    if (r) {
      stmt_append_err_format(stmt->owner, "HY000", r, "General error:[taosc]%s", CALL_taos_errstr(NULL));
      if (r != TSDB_CODE_APP_ERROR) return SQL_ERROR;
      return SQL_ERROR;
    }
#ifdef HAVE_TAOSWS           /* [ */
  }
#endif                       /* ] */
  stmt->params.nr_col_fields = colNum;
  stmt->params.col_fields    = cols;

  return SQL_SUCCESS;
}

static SQLRETURN _tsdb_stmt_get_taos_tags_cols_for_subtbled_insert(tsdb_stmt_t *stmt, int e)
{
  // fake subtbl name to get tags/cols params-info
  int r = 0;
  SQLRETURN sr = SQL_SUCCESS;

  const char *subtbl = stmt->params.subtbl;
  if (!subtbl) subtbl = "__hard_coded_fake_name__";
#ifdef HAVE_TAOSWS           /* [ */
  if (stmt->owner->conn->cfg.url) {
    r = CALL_ws_stmt_set_tbname((WS_STMT*)stmt->stmt, subtbl);
    if (r) {
      stmt_append_err_format(stmt->owner, "HY000", e, "General error:[taosws]%s", ws_stmt_errstr((WS_STMT*)stmt->stmt));
      if (r != TSDB_CODE_APP_ERROR) return SQL_ERROR;
      return SQL_ERROR;
    }
  } else {
#endif                       /* ] */
    r = CALL_taos_stmt_set_tbname(stmt->stmt, subtbl);
    if (r) {
      stmt_append_err_format(stmt->owner, "HY000", e, "General error:[taosc]%s", CALL_taos_stmt_errstr(stmt->stmt));
      if (r != TSDB_CODE_APP_ERROR) return SQL_ERROR;
      return SQL_ERROR;
    }
#ifdef HAVE_TAOSWS           /* [ */
  }
#endif                       /* ] */

  sr = _tsdb_stmt_describe_tags(stmt);
  if (sr == SQL_ERROR) return SQL_ERROR;

  sr = _tsdb_stmt_describe_cols(stmt);
  if (sr == SQL_ERROR) return SQL_ERROR;

  // insert into ? ... will result in TSDB_CODE_TSC_STMT_TBNAME_ERROR
  stmt->params.subtbl_required = 1;
  return SQL_SUCCESS;
}

static SQLRETURN _tsdb_stmt_get_taos_tags_cols_for_normal_insert(tsdb_stmt_t *stmt, int e)
{
  // insert into t ... and t is normal tablename, will result in TSDB_CODE_TSC_STMT_API_ERROR
  SQLRETURN sr = SQL_SUCCESS;

  stmt->params.subtbl_required = 0;
  stmt_append_err(stmt->owner, "HY000", e, "General error:this is believed an non-subtbl insert statement");
  sr = _tsdb_stmt_describe_cols(stmt);

  return sr;
}

static SQLRETURN _tsdb_stmt_get_taos_tags_cols_for_insert(tsdb_stmt_t *stmt)
{
  int r = 0;

  SQLRETURN sr = SQL_SUCCESS;
  int tagNum = 0;
  TAOS_FIELD_E *tag_fields = NULL;
#ifdef HAVE_TAOSWS           /* [ */
  if (stmt->owner->conn->cfg.url) {
    // // stmt_append_err(stmt->owner, "HY000", r, "General error:not implemented yet");
    // // sr = SQL_ERROR;

    // // TODO: tags not supported yet
    // stmt->params.subtbl_required = 0;
    // stmt->params.nr_tag_fields = 0;

    // stmt->params.nr_col_fields = stmt->params.qms;
    // int nr_params = stmt->params.qms;

    // sr = _tsdb_stmt_generate_default_param_fields(stmt, nr_params);
    // if (sr != SQL_SUCCESS) return SQL_ERROR;
    r = CALL_ws_stmt_get_tag_fields(stmt->stmt, (struct StmtField**)&tag_fields, &tagNum);
    if (r) {
      int e = CALL_ws_errno(NULL);
      if (e == TSDB_CODE_TSC_STMT_TBNAME_ERROR) {
        sr = _tsdb_stmt_get_taos_tags_cols_for_subtbled_insert(stmt, r);
      } else if (e == TSDB_CODE_TSC_STMT_API_ERROR) {
        sr = _tsdb_stmt_get_taos_tags_cols_for_normal_insert(stmt, r);
      } else {
        // temp processing due to a bug in taosws TD-31398
        D("call ws_stmt_get_tag_fields, result: 0x%x, e: 0x%x", r, e);
<<<<<<< HEAD
        if ((int32_t)(r | 0x80000000) == (int32_t)TSDB_CODE_TSC_STMT_API_ERROR) {
=======
        if ((int32_t)(r | 0x80000000) == TSDB_CODE_TSC_STMT_API_ERROR) {
>>>>>>> 217fc2c9
          D("temp processing due to a bug in taows of ws_stmt_get_tag_fields");
          sr = _tsdb_stmt_get_taos_tags_cols_for_normal_insert(stmt, r);
        } else {
          stmt_append_err_format(stmt->owner, "HY000", r, "General error:[taosc]%s", CALL_ws_stmt_errstr(stmt->stmt));
          sr = SQL_ERROR;
        }
      }
      if (tag_fields) {
        // CALL_taos_stmt_reclaim_fields(stmt->stmt, tag_fields);
        tag_fields = NULL;
      }
    } else {
      // OA_NIY(tagNum == 0);
      // OA_NIY(tag_fields == NULL);
      OA_NIY(stmt->params.tag_fields == NULL);
      OA_NIY(stmt->params.nr_tag_fields == 0);
      stmt->params.tag_fields = tag_fields;
      stmt->params.nr_tag_fields = tagNum;
      sr = _tsdb_stmt_describe_cols(stmt);
    }
  } else {
#endif                       /* ] */
    r = CALL_taos_stmt_get_tag_fields(stmt->stmt, &tagNum, &tag_fields);
    if (r) {
      int e = CALL_taos_errno(NULL);
      if (e == TSDB_CODE_TSC_STMT_TBNAME_ERROR) {
        sr = _tsdb_stmt_get_taos_tags_cols_for_subtbled_insert(stmt, r);
      } else if (e == TSDB_CODE_TSC_STMT_API_ERROR) {
        sr = _tsdb_stmt_get_taos_tags_cols_for_normal_insert(stmt, r);
      } else {
        stmt_append_err_format(stmt->owner, "HY000", r, "General error:[taosc]%s", CALL_taos_stmt_errstr(stmt->stmt));
        sr = SQL_ERROR;
      }
      if (tag_fields) {
        CALL_taos_stmt_reclaim_fields(stmt->stmt, tag_fields);
        tag_fields = NULL;
      }
    } else {
      // OA_NIY(tagNum == 0);
      // OA_NIY(tag_fields == NULL);
      OA_NIY(stmt->params.tag_fields == NULL);
      OA_NIY(stmt->params.nr_tag_fields == 0);
      stmt->params.tag_fields = tag_fields;
      stmt->params.nr_tag_fields = tagNum;
      sr = _tsdb_stmt_describe_cols(stmt);
    }
#ifdef HAVE_TAOSWS           /* [ */
  }
#endif                       /* ] */

  if (sr == SQL_SUCCESS) stmt->prepared = 1;
  return sr;
}

static SQLRETURN _tsdb_stmt_prepare(tsdb_stmt_t *stmt, const sqlc_tsdb_t *sqlc_tsdb)
{
  int r = 0;
  SQLRETURN sr = SQL_SUCCESS;

  int32_t isInsert = 0;

#ifdef HAVE_TAOSWS           /* [ */
  if (stmt->owner->conn->cfg.url) {
    stmt->stmt = CALL_ws_stmt_init((WS_TAOS*)stmt->owner->conn->ds_conn.taos);
    if (!stmt->stmt) {
      stmt_append_err_format(stmt->owner, "HY000", CALL_taos_errno(NULL), "General error:[taosws]%s", ws_errstr(NULL));
      return SQL_ERROR;
    }

    r = CALL_ws_stmt_prepare((WS_STMT*)stmt->stmt, sqlc_tsdb->tsdb, (unsigned long)sqlc_tsdb->tsdb_bytes);
    if (r) {
      stmt_append_err_format(stmt->owner, "HY000", r, "General error:[taosws]%s", ws_errstr(NULL));
      return SQL_ERROR;
    }

    r = CALL_ws_stmt_is_insert((WS_STMT*)stmt->stmt, &isInsert);
    isInsert = !!isInsert;

    if (r) {
      stmt_append_err_format(stmt->owner, "HY000", r, "General error:[taosws]%s", ws_stmt_errstr((WS_STMT*)stmt->stmt));
      tsdb_stmt_reset(stmt);

      return SQL_ERROR;
    }

    if (!isInsert) {
      stmt_append_err(stmt->owner, "HY000", r, "General error:not implemented yet");
      tsdb_stmt_reset(stmt);

      return SQL_ERROR;
    }
  } else {
#endif                       /* ] */
    stmt->stmt = CALL_taos_stmt_init(stmt->owner->conn->ds_conn.taos);
    if (!stmt->stmt) {
      stmt_append_err_format(stmt->owner, "HY000", CALL_taos_errno(NULL), "General error:[taosc]%s", CALL_taos_errstr(NULL));
      return SQL_ERROR;
    }

    r = CALL_taos_stmt_prepare(stmt->stmt, sqlc_tsdb->tsdb, (unsigned long)sqlc_tsdb->tsdb_bytes);
    if (r) {
      stmt_append_err_format(stmt->owner, "HY000", r, "General error:[taosc]%s", CALL_taos_errstr(NULL));
      return SQL_ERROR;
    }

    r = CALL_taos_stmt_is_insert(stmt->stmt, &isInsert);
    isInsert = !!isInsert;

    if (r) {
      stmt_append_err_format(stmt->owner, "HY000", r, "General error:[taosc]%s", CALL_taos_stmt_errstr(stmt->stmt));
      tsdb_stmt_reset(stmt);

      return SQL_ERROR;
    }
#ifdef HAVE_TAOSWS           /* [ */
  }
#endif                       /* ] */
  stmt->is_insert_stmt = isInsert;

  if (!stmt->is_insert_stmt) {
    sr = _tsdb_stmt_get_taos_params_for_non_insert(stmt);
  } else {
    sr = _tsdb_stmt_get_taos_tags_cols_for_insert(stmt);
  }
  if (sr != SQL_SUCCESS) return SQL_ERROR;

  return _tsdb_stmt_post_check(stmt);
}

static SQLRETURN _prepare(stmt_base_t *base, const sqlc_tsdb_t *sqlc_tsdb)
{
  tsdb_stmt_t *stmt = (tsdb_stmt_t*)base;

  tsdb_stmt_unprepare(stmt);
  tsdb_stmt_reset(stmt);

  stmt->current_sql = sqlc_tsdb;

  if (sqlc_tsdb->qms == 0) return SQL_SUCCESS;

  stmt->params.qms = sqlc_tsdb->qms;

  return _tsdb_stmt_prepare(stmt, sqlc_tsdb);
}

static SQLRETURN _execute(stmt_base_t *base)
{
  int r = 0;

  tsdb_stmt_t *stmt = (tsdb_stmt_t*)base;
  tsdb_res_t          *res         = &stmt->res;
  tsdb_res_reset(res);

  descriptor_t *APD = stmt_APD(stmt->owner);
  desc_header_t *APD_header = &APD->header;

  descriptor_t *IPD = stmt_IPD(stmt->owner);
  desc_header_t *IPD_header = &IPD->header;

  if (APD_header->DESC_COUNT != IPD_header->DESC_COUNT) {
    stmt_append_err_format(stmt->owner, "HY000", 0,
        "COUNT field of APD [%d] differs with COUNT field of IPD [%d]",
        APD_header->DESC_COUNT, IPD_header->DESC_COUNT);
    return SQL_ERROR;
  }

  const SQLSMALLINT n = stmt->params.nr_params;
  if (APD_header->DESC_COUNT < n) {
    stmt_append_err_format(stmt->owner, "07002", 0,
        "COUNT field incorrect:%d parameter markers required, but only %d parameters bound",
        n, APD_header->DESC_COUNT);
    return SQL_ERROR;
  }

  if (APD_header->DESC_COUNT > n) {
    OW("bind more parameters (#%d) than required (#%d) by sql-statement", APD_header->DESC_COUNT, n);
  }

  if (stmt->params.qms == 0) {
    if (APD_header->DESC_COUNT > 0) {
      stmt_append_err(stmt->owner, "HY000", 0,
        "General error:[taos-odbc]non-parameterized-statement with param_bound is ambiguous, thus not supported yet");
      return SQL_ERROR;
    }
    return _query(base, stmt->current_sql);
  }

#ifdef HAVE_TAOSWS           /* [ */
  if (stmt->owner->conn->cfg.url) {
    int32_t affected_rows = 0;
    r = CALL_ws_stmt_execute((WS_STMT*)stmt->stmt, &affected_rows);
    if (r) {
      stmt_append_err_format(stmt->owner, "HY000", r, "General error:[taosws]%s", ws_stmt_errstr((WS_STMT*)stmt->stmt));
      return SQL_ERROR;
    }

    OA_NIY(res->res == NULL);

    int e = ws_errno((WS_RES*)res->res);
    if (e) {
      const char *estr = ws_errstr((WS_RES*)res->res);
      stmt_append_err_format(stmt->owner, "HY000", e, "General error:[taosws]%s", estr);
      return SQL_ERROR;
    }
    res->affected_row_count = affected_rows;
  } else {
#endif                       /* ] */
    r = CALL_taos_stmt_execute(stmt->stmt);
    if (r) {
      stmt_append_err_format(stmt->owner, "HY000", r, "General error:[taosc]%s", CALL_taos_stmt_errstr(stmt->stmt));
      return SQL_ERROR;
    }

    res->res = CALL_taos_stmt_use_result(stmt->stmt);
    res->res_is_from_taos_query = 0;

    int e = CALL_taos_errno(res->res);
    if (e) {
      const char *estr = CALL_taos_errstr(res->res);
      stmt_append_err_format(stmt->owner, "HY000", e, "General error:[taosc]%s", estr);
      return SQL_ERROR;
    }
#ifdef HAVE_TAOSWS           /* [ */
  }
#endif                       /* ] */

  return _stmt_post_query(stmt);
}

static SQLRETURN _get_col_fields(stmt_base_t *base, TAOS_FIELD **fields, size_t *nr)
{
  tsdb_stmt_t *stmt = (tsdb_stmt_t*)base;
  tsdb_res_t           *res          = &stmt->res;

  *fields = res->fields.fields;
  *nr     = res->fields.nr;

  return SQL_SUCCESS;
}

static SQLRETURN _tsdb_stmt_fetch_rows_block(tsdb_stmt_t *stmt)
{
  tsdb_res_t           *res          = &stmt->res;
  tsdb_rows_block_t    *rows_block   = &res->rows_block;

  _tsdb_rows_block_reset(rows_block);

#ifdef HAVE_TAOSWS           /* [ */
  if (stmt->owner->conn->cfg.url) {
    tsdb_fields_t       *fields      = &res->fields;
    if (fields->nr == 0) return SQL_NO_DATA;
    const void *ptr = NULL;
    int32_t nr_rows = 0;
    int32_t r = CALL_ws_fetch_block((WS_RES*)res->res, &ptr, &nr_rows);
    if (r != 0) return SQL_ERROR;
    
    if (nr_rows == 0) return SQL_NO_DATA;

    rows_block->ws_ptr = ptr;
    rows_block->nr     = nr_rows;
    rows_block->pos    = 0;
  } else {
#endif                       /* ] */
#ifdef USE_TICK_TO_DEBUG                 /* { */
    int r = stmt_enter_fetch_block(stmt->owner);
    OA_ILE(r == 0);
#endif                                   /* } */
    TAOS_ROW rows = NULL;
    int nr_rows = CALL_taos_fetch_block(res->res, &rows);
#ifdef USE_TICK_TO_DEBUG                 /* { */
    stmt_leave_fetch_block(stmt->owner);
#endif                                   /* } */
    if (nr_rows == 0) return SQL_NO_DATA;
    rows_block->rows   = rows;
    rows_block->nr     = nr_rows;
    rows_block->pos    = 0;
#ifdef HAVE_TAOSWS           /* [ */
  }
#endif                       /* ] */

  return SQL_SUCCESS;
}

static SQLRETURN _fetch_row(stmt_base_t *base)
{
  SQLRETURN sr = SQL_SUCCESS;

  tsdb_stmt_t *stmt = (tsdb_stmt_t*)base;
  tsdb_res_t           *res          = &stmt->res;
  tsdb_rows_block_t    *rows_block   = &res->rows_block;

  if (res->eof) return SQL_NO_DATA;

again:
  // TODO: before and after
  if (rows_block->pos >= rows_block->nr) {
    sr = _tsdb_stmt_fetch_rows_block(stmt);
    if (sr == SQL_NO_DATA) {
      res->eof = 1;
      return SQL_NO_DATA;
    }
    if (sr != SQL_SUCCESS) return SQL_ERROR;
    goto again;
  }
  ++rows_block->pos;
  return SQL_SUCCESS;
}

static SQLRETURN _more_results(stmt_base_t *base)
{
  (void)base;
  return SQL_NO_DATA;
}

static SQLRETURN _tsdb_stmt_describe_param_by_field(
    tsdb_stmt_t    *stmt,
    SQLUSMALLINT    ParameterNumber,
    SQLSMALLINT    *DataTypePtr,
    SQLULEN        *ParameterSizePtr,
    SQLSMALLINT    *DecimalDigitsPtr,
    SQLSMALLINT    *NullablePtr,
    TAOS_FIELD_E   *field)
{
  int type = field->type;
  int bytes = field->bytes;

  switch (type) {
    case TSDB_DATA_TYPE_INT:
    case TSDB_DATA_TYPE_UINT:
      if (DataTypePtr)      *DataTypePtr      = SQL_INTEGER;
      if (ParameterSizePtr) *ParameterSizePtr = 10;
      if (DecimalDigitsPtr) *DecimalDigitsPtr = 0;
      if (NullablePtr)      *NullablePtr      = SQL_NULLABLE_UNKNOWN;
      break;
    case TSDB_DATA_TYPE_SMALLINT:
    case TSDB_DATA_TYPE_USMALLINT:
      if (DataTypePtr)      *DataTypePtr      = SQL_SMALLINT;
      if (ParameterSizePtr) *ParameterSizePtr = 5;
      if (DecimalDigitsPtr) *DecimalDigitsPtr = 0;
      if (NullablePtr)      *NullablePtr      = SQL_NULLABLE_UNKNOWN;
      break;
    case TSDB_DATA_TYPE_TINYINT:
    case TSDB_DATA_TYPE_UTINYINT:
      if (DataTypePtr)      *DataTypePtr      = SQL_TINYINT;
      if (ParameterSizePtr) *ParameterSizePtr = 3;
      if (DecimalDigitsPtr) *DecimalDigitsPtr = 0;
      if (NullablePtr)      *NullablePtr      = SQL_NULLABLE_UNKNOWN;
      break;
    case TSDB_DATA_TYPE_BOOL:
      if (DataTypePtr)      *DataTypePtr      = SQL_TINYINT; // FIXME: SQL_BIT
      if (ParameterSizePtr) *ParameterSizePtr = 3;
      if (DecimalDigitsPtr) *DecimalDigitsPtr = 0;
      if (NullablePtr)      *NullablePtr      = SQL_NULLABLE_UNKNOWN;
      break;
    case TSDB_DATA_TYPE_BIGINT:
      if (DataTypePtr)      *DataTypePtr      = SQL_BIGINT;
      if (ParameterSizePtr) *ParameterSizePtr = 19;
      if (DecimalDigitsPtr) *DecimalDigitsPtr = 0;
      if (NullablePtr)      *NullablePtr      = SQL_NULLABLE_UNKNOWN;
      break;
    case TSDB_DATA_TYPE_FLOAT:
      if (DataTypePtr)      *DataTypePtr      = SQL_REAL;
      if (ParameterSizePtr) *ParameterSizePtr = 7;
      if (DecimalDigitsPtr) *DecimalDigitsPtr = 0;
      if (NullablePtr)      *NullablePtr      = SQL_NULLABLE_UNKNOWN;
      break;
    case TSDB_DATA_TYPE_DOUBLE:
      if (DataTypePtr)      *DataTypePtr      = SQL_DOUBLE;
      if (ParameterSizePtr) *ParameterSizePtr = 15;
      if (DecimalDigitsPtr) *DecimalDigitsPtr = 0;
      if (NullablePtr)      *NullablePtr      = SQL_NULLABLE_UNKNOWN;
      break;
    case TSDB_DATA_TYPE_VARCHAR:
      if (DataTypePtr)      *DataTypePtr      = SQL_VARCHAR;
      if (ParameterSizePtr) *ParameterSizePtr = bytes - 2;
      if (DecimalDigitsPtr) *DecimalDigitsPtr = 0;
      if (NullablePtr)      *NullablePtr      = SQL_NULLABLE_UNKNOWN;
      break;
    case TSDB_DATA_TYPE_TIMESTAMP:
      if (DataTypePtr)      *DataTypePtr      = SQL_TYPE_TIMESTAMP;
      if (DecimalDigitsPtr) *DecimalDigitsPtr = (field->precision + 1) * 3;
      if (ParameterSizePtr) *ParameterSizePtr = 20 + *DecimalDigitsPtr;
      if (NullablePtr)      *NullablePtr      = SQL_NULLABLE_UNKNOWN;
      break;
    case TSDB_DATA_TYPE_NCHAR:
      if (DataTypePtr)      *DataTypePtr      = SQL_WVARCHAR;
      // /* taos internal storage: sizeof(int16_t) + payload */
      if (ParameterSizePtr) *ParameterSizePtr = (bytes - 2) / 4;
      if (DecimalDigitsPtr) *DecimalDigitsPtr = 0;
      if (NullablePtr)      *NullablePtr      = SQL_NULLABLE_UNKNOWN;
      break;
    default:
      stmt_append_err_format(stmt->owner, "HY000", 0,
          "General error:#%d param:`%s[0x%x/%d]` not implemented yet", ParameterNumber, taos_data_type(type), type, type);
      return SQL_ERROR;
  }

  return SQL_SUCCESS;
}

static SQLRETURN _describe_param(stmt_base_t *base,
      SQLUSMALLINT    ParameterNumber,
      SQLSMALLINT    *DataTypePtr,
      SQLULEN        *ParameterSizePtr,
      SQLSMALLINT    *DecimalDigitsPtr,
      SQLSMALLINT    *NullablePtr)
{
  tsdb_stmt_t *stmt = (tsdb_stmt_t*)base;
  TAOS_FIELD_E *tsdb_field = _tsdb_stmt_get_tsdb_field_by_tsdb_params(stmt, ParameterNumber - 1);
  return _tsdb_stmt_describe_param_by_field(stmt, ParameterNumber, DataTypePtr, ParameterSizePtr, DecimalDigitsPtr, NullablePtr, tsdb_field);
}

static SQLRETURN _get_num_params(stmt_base_t *base, SQLSMALLINT *ParameterCountPtr)
{
  tsdb_stmt_t *stmt = (tsdb_stmt_t*)base;
  SQLSMALLINT n = stmt->params.nr_params;
  // NOTE: always return qms
  OA_NIY(stmt->params.qms == stmt->owner->current_sql.qms);
  n = stmt->params.qms;
  if (ParameterCountPtr) *ParameterCountPtr = n;
  return SQL_SUCCESS;
}

static SQLRETURN _tsdb_field_by_param(stmt_base_t *base, int i_param, TAOS_FIELD_E **field)
{
  tsdb_stmt_t *stmt = (tsdb_stmt_t*)base;
  TAOS_FIELD_E *p = _tsdb_stmt_get_tsdb_field_by_tsdb_params(stmt, i_param);
  if (p == NULL) {
    stmt_append_err_format(stmt->owner, "HY000", 0,
        "General error:Parameter[%d] out of range",
        i_param + 1);
    return SQL_ERROR;
  }
  *field = p;
  return SQL_SUCCESS;
}

static SQLRETURN _row_count(stmt_base_t *base, SQLLEN *row_count_ptr)
{
  tsdb_stmt_t *stmt = (tsdb_stmt_t*)base;
  tsdb_res_t           *res          = &stmt->res;

  if (row_count_ptr) *row_count_ptr = res->affected_row_count;
  return SQL_SUCCESS;
}

static SQLRETURN _get_num_cols(stmt_base_t *base, SQLSMALLINT *ColumnCountPtr)
{
  tsdb_stmt_t *stmt = (tsdb_stmt_t*)base;

  tsdb_res_t        *res        = &stmt->res;
  tsdb_fields_t     *fields     = &res->fields;

  *ColumnCountPtr = (SQLSMALLINT)fields->nr;

  return SQL_SUCCESS;
}

static SQLRETURN _get_data(stmt_base_t *base, SQLUSMALLINT Col_or_Param_Num, tsdb_data_t *tsdb)
{
  int r = 0;

  tsdb_stmt_t *stmt = (tsdb_stmt_t*)base;

  tsdb_res_t          *res         = &stmt->res;
  tsdb_fields_t       *fields      = &res->fields;
  tsdb_rows_block_t   *rows_block  = &res->rows_block;

  int          i_row      = (int)rows_block->pos - 1;
  int          i_col      = Col_or_Param_Num - 1;
  TAOS_ROW     rows       = rows_block->rows;

  char buf[4096];
#ifdef HAVE_TAOSWS           /* [ */
  if (stmt->owner->conn->cfg.url) {
    WS_RES   *ws_res        = (WS_RES*)res->res;
    WS_FIELD *ws_fields     = (WS_FIELD*)fields->fields;
    int result_precision    = res->time_precision;

    uint8_t     col_type = 0;
    const void *col_data = NULL;
    uint32_t    col_len  = 0;

    col_data = CALL_ws_get_value_in_block(ws_res, i_row, i_col, &col_type, &col_len);

    const WS_FIELD *ws_field = ws_fields + i_col;

    r = helper_get_tsdb_ws(result_precision, ws_field->name, col_type, col_data, col_len, i_row, i_col, tsdb, buf, sizeof(buf));
  } else {
#endif                       /* ] */
    r = helper_get_tsdb(res->res, 1, fields->fields, res->time_precision, rows, i_row, i_col, tsdb, buf, sizeof(buf));
#ifdef HAVE_TAOSWS           /* [ */
  }
#endif                       /* ] */

  if (r) {
    stmt_append_err_format(stmt->owner, "HY000", 0, "General error:%.*s", (int)strlen(buf), buf);
    return SQL_ERROR;
  }

  return SQL_SUCCESS;
}

void tsdb_stmt_init(tsdb_stmt_t *stmt, stmt_t *owner)
{
  stmt_base_t *base = &stmt->base;

  base->prepare                 = _prepare;
  base->execute                 = _execute;
  base->get_col_fields          = _get_col_fields;
  base->fetch_row               = _fetch_row;
  base->more_results            = _more_results;
  base->describe_param          = _describe_param;
  base->get_num_params          = _get_num_params;
  base->tsdb_field_by_param     = _tsdb_field_by_param;
  base->row_count               = _row_count;
  base->get_num_cols            = _get_num_cols;
  base->get_data                = _get_data;

  stmt->owner = owner;
  stmt->params.owner = stmt;
  stmt->res.owner = stmt;
}

void tsdb_stmt_unprepare(tsdb_stmt_t *stmt)
{
  stmt->current_sql = NULL;
  _tsdb_params_reset(&stmt->params);
  stmt->prepared = 0;
  stmt->is_ext   = 0;
  stmt->is_insert_stmt = 0;
  _tsdb_binds_reset(&stmt->owner->tsdb_binds);
}

static void _tsdb_stmt_close_result(tsdb_stmt_t *stmt)
{
  tsdb_res_reset(&stmt->res);
}

void tsdb_stmt_reset(tsdb_stmt_t *stmt)
{
  if (!stmt) return;
  _tsdb_stmt_close_result(stmt);
  if (stmt->stmt) {
    int r = 0;
#ifdef HAVE_TAOSWS           /* [ */
    if (stmt->owner->conn->cfg.url) {
      CALL_ws_stmt_close((WS_STMT*)stmt->stmt);
    } else {
#endif                       /* ] */
      r = CALL_taos_stmt_close(stmt->stmt);
#ifdef HAVE_TAOSWS           /* [ */
    }
#endif                       /* ] */
    OA_NIY(r == 0);
    stmt->stmt = NULL;
  }
}

void tsdb_stmt_release(tsdb_stmt_t *stmt)
{
  if (!stmt) return;
  tsdb_stmt_reset(stmt);

  tsdb_res_release(&stmt->res);

  _tsdb_params_release(&stmt->params);

  stmt->owner = NULL;
}


SQLRETURN tsdb_stmt_query(tsdb_stmt_t *stmt, const sqlc_tsdb_t *sqlc_tsdb)
{
  SQLRETURN sr = _prepare(&stmt->base, sqlc_tsdb);
  if (sr != SQL_SUCCESS) return SQL_ERROR;
  return _execute(&stmt->base);
}

SQLRETURN tsdb_stmt_rebind_subtbl(tsdb_stmt_t *stmt)
{
  SQLRETURN sr = SQL_SUCCESS;

  if (!stmt->params.subtbl_required) {
    stmt_niy(stmt->owner);
    return SQL_ERROR;
  }

  _tsdb_params_reset_tag_fields(&stmt->params);
  _tsdb_params_reset_col_fields(&stmt->params);
  _tsdb_params_reset_params(&stmt->params);

  int e = 0;
  const char *subtbl = stmt->params.subtbl;
  int r = 0;
#ifdef HAVE_TAOSWS           /* [ */
  if (stmt->owner->conn->cfg.url) {
    r = CALL_ws_stmt_set_tbname((WS_STMT*)stmt->stmt, subtbl);
    if (r) {
      stmt_append_err_format(stmt->owner, "HY000", e, "General error:[taosws]%s", ws_stmt_errstr((WS_STMT*)stmt->stmt));
      if (r != TSDB_CODE_APP_ERROR) return SQL_ERROR;
      return SQL_ERROR;
    }
  } else {
#endif                       /* ] */
    r = CALL_taos_stmt_set_tbname(stmt->stmt, subtbl);
    if (r) {
      stmt_append_err_format(stmt->owner, "HY000", e, "General error:[taosc]%s", CALL_taos_stmt_errstr(stmt->stmt));
      if (r != TSDB_CODE_APP_ERROR) return SQL_ERROR;
      return SQL_ERROR;
    }
#ifdef HAVE_TAOSWS           /* [ */
  }
#endif                       /* ] */

  sr = _tsdb_stmt_describe_tags(stmt);
  if (sr == SQL_ERROR) return SQL_ERROR;

  sr = _tsdb_stmt_describe_cols(stmt);
  if (sr == SQL_ERROR) return SQL_ERROR;

  // insert into ? ... will result in TSDB_CODE_TSC_STMT_TBNAME_ERROR
  stmt->params.subtbl_required = 1;

  return _tsdb_stmt_post_check(stmt);
}
<|MERGE_RESOLUTION|>--- conflicted
+++ resolved
@@ -685,11 +685,7 @@
       } else {
         // temp processing due to a bug in taosws TD-31398
         D("call ws_stmt_get_tag_fields, result: 0x%x, e: 0x%x", r, e);
-<<<<<<< HEAD
-        if ((int32_t)(r | 0x80000000) == (int32_t)TSDB_CODE_TSC_STMT_API_ERROR) {
-=======
         if ((int32_t)(r | 0x80000000) == TSDB_CODE_TSC_STMT_API_ERROR) {
->>>>>>> 217fc2c9
           D("temp processing due to a bug in taows of ws_stmt_get_tag_fields");
           sr = _tsdb_stmt_get_taos_tags_cols_for_normal_insert(stmt, r);
         } else {
