/*
 * MIT License
 *
 * Copyright (c) 2022-2023 freemine <freemine@yeah.net>
 *
 * Permission is hereby granted, free of charge, to any person obtaining a copy
 * of this software and associated documentation files (the "Software"), to deal
 * in the Software without restriction, including without limitation the rights
 * to use, copy, modify, merge, publish, distribute, sublicense, and/or sell
 * copies of the Software, and to permit persons to whom the Software is
 * furnished to do so, subject to the following conditions:
 *
 * The above copyright notice and this permission notice shall be included in
 * all copies or substantial portions of the Software.
 *
 * THE SOFTWARE IS PROVIDED "AS IS", WITHOUT WARRANTY OF ANY KIND, EXPRESS OR
 * IMPLIED, INCLUDING BUT NOT LIMITED TO THE WARRANTIES OF MERCHANTABILITY,
 * FITNESS FOR A PARTICULAR PURPOSE AND NONINFRINGEMENT. IN NO EVENT SHALL THE
 * AUTHORS OR COPYRIGHT HOLDERS BE LIABLE FOR ANY CLAIM, DAMAGES OR OTHER
 * LIABILITY, WHETHER IN AN ACTION OF CONTRACT, TORT OR OTHERWISE, ARISING FROM,
 * OUT OF OR IN CONNECTION WITH THE SOFTWARE OR THE USE OR OTHER DEALINGS IN THE
 * SOFTWARE.
 */

#include "odbc_helpers.h"
#include "c_test_helper.h"

#include "enums.h"

#include <assert.h>
#ifndef _WIN32
#include <dlfcn.h>
#include <unistd.h>
#endif
#include <errno.h>
#include <sql.h>
#include <sqlext.h>
#include <stdarg.h>
#include <stddef.h>
#include <stdio.h>
#include <stdlib.h>
#include <string.h>
#include <taos.h>

struct test_context {
  SQLHANDLE henv;
  SQLHANDLE hconn;
  SQLHANDLE hstmt;

  char buf[1024];
  simple_str_t sql_str;
};

typedef struct {
  struct test_context ctx;
  const char* test_name;
  const char* connstr;
  const char* dsn;
  const char* user;
  const char* pwd;
  bool  valid;
} data_source_case;

#define LINKMODENATIVE "native"
#define LINKMODEWS "ws"
#define LINKMODECLOUD "cloud"
#define LINKMODEMYSQL "mysql"
#define LINKMODESQLSERVER "ss"
data_source_case _native_link = {
    {
      .henv = SQL_NULL_HANDLE,
      .hconn = SQL_NULL_HANDLE,
      .hstmt = SQL_NULL_HANDLE,
    },
    LINKMODENATIVE,
    "DSN=TAOS_ODBC_DSN;Server=192.168.1.93:6030;Uid=root;pwd=taosdata",
    "TAOS_ODBC_DSN",
    NULL,
    NULL,
    false
};
data_source_case _websocket_link = {
    {
      .henv = SQL_NULL_HANDLE,
      .hconn = SQL_NULL_HANDLE,
      .hstmt = SQL_NULL_HANDLE,
    },
    LINKMODEWS,
    "DSN=TAOS_ODBC_WS_DSN;Server=192.168.1.93:6041",
    "TAOS_ODBC_WS_DSN",
    NULL,
    NULL,
    false
};
data_source_case _cloud_link = {
    {
      .henv = SQL_NULL_HANDLE,
      .hconn = SQL_NULL_HANDLE,
      .hstmt = SQL_NULL_HANDLE,
    },
    LINKMODECLOUD,
    "DSN=TAOS_CLOUD;url={taos+wss://gw.us-east-1.aws.cloud.tdengine.com/meter?token=bf55680e8b4bd94e48401bb768c312e88805bb73}",
    "TAOS_CLOUD",
    NULL,
    NULL,
    false
};
data_source_case _mysql_link = {
  {
    .henv = SQL_NULL_HANDLE,
    .hconn = SQL_NULL_HANDLE,
    .hstmt = SQL_NULL_HANDLE,
  },
  LINKMODEMYSQL,
  "DSN=MYSQL_ODBC",
  "MYSQL_ODBC",
  NULL,
  NULL,
  false
};
data_source_case _sqlserver_link = {
  {
    .henv = SQL_NULL_HANDLE,
    .hconn = SQL_NULL_HANDLE,
    .hstmt = SQL_NULL_HANDLE,
  },
    LINKMODESQLSERVER,
    "DSN=SQLSERVER_ODBC_DSN",
    "SQLSERVER_ODBC_DSN",
    "sa",
    "Aa123456",
    false
};
data_source_case* link_info;

#define MAX_TABLE_NUMBER 100
#define MAX_TABLE_NAME_LEN 128
#define test_db "meter"

#define count_10 10
#define count_100 100
#define count_1000 1000

#define CHKENVR(henv, r)  do {                                                                                                   \
   if (r != SQL_SUCCESS && r != SQL_SUCCESS_WITH_INFO)                                                                           \
   {                                                                                                                             \
     SQLCHAR sqlState[6];                                                                                                        \
     SQLCHAR message[SQL_MAX_MESSAGE_LENGTH];                                                                                    \
     SQLSMALLINT messageLength;                                                                                                  \
     SQLINTEGER nativeError;                                                                                                     \
     if(SQLGetDiagRec(SQL_HANDLE_ENV, henv, 1, sqlState, &nativeError, message, sizeof(message), &messageLength)  != 100)        \
     {                                                                                                                           \
       E("Error occurred : %s", message);                                                                        \
     }                                                                                                                           \
     return -1;                                                                                                                  \
   }                                                                                                                             \
} while (0)                                                                                                                      \

#define CHKDBR(hconn, r)  do {                                                                                                   \
  if (r != SQL_SUCCESS && r != SQL_SUCCESS_WITH_INFO)                                                                            \
  {                                                                                                                              \
    SQLCHAR sqlState[6];                                                                                                         \
    SQLCHAR message[SQL_MAX_MESSAGE_LENGTH];                                                                                     \
    SQLSMALLINT messageLength;                                                                                                   \
    SQLINTEGER nativeError;                                                                                                      \
    if(SQLGetDiagRec(SQL_HANDLE_DBC, hconn, 1, sqlState, &nativeError, message, sizeof(message), &messageLength)  != 100)        \
    {                                                                                                                            \
      E("error: %s", message);                                                                                                   \
    }                                                                                                                            \
    return -1;                                                                                                                   \
  }                                                                                                                              \
} while (0)

#define CHKSTMTR(hstmt, r)  do {                                                                                                 \
   if (r != SQL_SUCCESS && r != SQL_SUCCESS_WITH_INFO)                                                                           \
   {                                                                                                                             \
     SQLCHAR sqlState[6];                                                                                                        \
     SQLCHAR message[SQL_MAX_MESSAGE_LENGTH]={0};                                                                                \
     SQLSMALLINT messageLength;                                                                                                  \
     SQLINTEGER nativeError;                                                                                                     \
     if(SQLGetDiagRec(SQL_HANDLE_STMT, hstmt, 1, sqlState, &nativeError, message, sizeof(message), &messageLength)  != 100)      \
     {                                                                                                                           \
       E("error: %s", message);                                                                                                  \
     }                                                                                                                           \
     return -1;                                                                                                                  \
   }                                                                                                                             \
} while (0)  


#define ASSERT_EQUAL(actual, expected)                                                               \
    do {                                                                                             \
        if ((expected) != (actual)) {                                                                \
            printf("Assertion failed: Expected %d, but got %d\n", (expected), (actual));             \
            return -1;                                                                               \
        }                                                                                            \
    } while(0)

#define ASSERT_EQUALS(actual, expected)                                                              \
    do {                                                                                             \
        if (strcmp(actual, expected) != 0) {                                                         \
            printf("Assertion failed: Expected %s, but got %s\n", (expected), (actual));             \
            return -1;                                                                               \
        }                                                                                            \
    } while(0)


const char* t_table_create = "CREATE TABLE if not exists `t_table` (`ts` TIMESTAMP, `double_val` DOUBLE, `int_val` INT)";

static void get_diag_rec(SQLSMALLINT handleType, SQLHANDLE h) {

  SQLRETURN r;
  SQLCHAR sqlState[6];
  SQLINTEGER nativeError;
  SQLCHAR messageText[SQL_MAX_MESSAGE_LENGTH];
  SQLSMALLINT textLength;

  r = SQLGetDiagRec(handleType, h, 1, sqlState, &nativeError, messageText, sizeof(messageText), &textLength);
  X("SQLGetDiagRec result: %d", r);
  X("SQLState: %s", sqlState);
  X("Native Error: %d", nativeError);
  X("Message Text: %s", messageText);
}

static int init_henv(void) {
  SQLRETURN r;
  r = CALL_SQLAllocHandle(SQL_HANDLE_ENV, SQL_NULL_HANDLE, &link_info->ctx.henv);
  if (r != SQL_SUCCESS && r != SQL_SUCCESS_WITH_INFO) return -1;

  r = SQLSetEnvAttr(link_info->ctx.henv, SQL_ATTR_ODBC_VERSION, (SQLPOINTER)SQL_OV_ODBC3, 0);
  if (r != SQL_SUCCESS && r != SQL_SUCCESS_WITH_INFO) return -1;

  r = SQLSetEnvAttr(link_info->ctx.henv, SQL_ATTR_CONNECTION_POOLING, (SQLPOINTER)SQL_CP_ONE_PER_DRIVER, 0);
  if (r != SQL_SUCCESS && r != SQL_SUCCESS_WITH_INFO) return -1;

  return 0;
}

static bool is_sql_server_test(void) {
  return strcmp(link_info->test_name, LINKMODESQLSERVER) == 0;
}

static int create_sql_connect(void) {
  int r = 0;

  r = CALL_SQLAllocHandle(SQL_HANDLE_DBC, link_info->ctx.henv, &link_info->ctx.hconn);
  if (r != SQL_SUCCESS && r != SQL_SUCCESS_WITH_INFO) return -1;

  X("connect dsn:%s user:%s pwd:%s", link_info->dsn, link_info->user, link_info->pwd);
  r = CALL_SQLConnect(link_info->ctx.hconn, (SQLCHAR*)link_info->dsn, SQL_NTS, (SQLCHAR*)link_info->user, SQL_NTS, (SQLCHAR*)link_info->pwd, SQL_NTS);
  if (r != SQL_SUCCESS && r != SQL_SUCCESS_WITH_INFO) return -1;
  X("connect dsn:%s result:%d", link_info->dsn, r);

  return 0;
}

static int free_connect(void) {
  int r = 0;
  if (link_info->ctx.hstmt != SQL_NULL_HANDLE) {
    r = CALL_SQLFreeHandle(SQL_HANDLE_STMT, link_info->ctx.hstmt);
    if (r != SQL_SUCCESS && r != SQL_SUCCESS_WITH_INFO) return -1;

    link_info->ctx.hstmt = SQL_NULL_HANDLE;
  }

  if (link_info->ctx.hconn != SQL_NULL_HANDLE) {
    X("disconnect dsn:%s", link_info->dsn);
    r = CALL_SQLDisconnect(link_info->ctx.hconn);
    if (r != SQL_SUCCESS && r != SQL_SUCCESS_WITH_INFO) return 0;
    X("disconnect dsn:%s result:%d", link_info->dsn, r);

    r = CALL_SQLFreeHandle(SQL_HANDLE_DBC, link_info->ctx.hconn);
    if (r != SQL_SUCCESS && r != SQL_SUCCESS_WITH_INFO) return -1;

    link_info->ctx.hconn = SQL_NULL_HANDLE;
  }
  return 0;
}

static int create_driver_conn(void)
{
  int r = 0;
  r = CALL_SQLAllocHandle(SQL_HANDLE_DBC, link_info->ctx.henv, &link_info->ctx.hconn);
  if (r != SQL_SUCCESS && r != SQL_SUCCESS_WITH_INFO) return -1;

  SQLHWND WindowHandle = NULL;
  SQLCHAR* InConnectionString = (SQLCHAR*)link_info->connstr;
  SQLSMALLINT StringLength1 = (SQLSMALLINT)strlen(link_info->connstr);
  SQLCHAR OutConnectionString[1024];
  SQLSMALLINT BufferLength = sizeof(OutConnectionString);
  SQLSMALLINT StringLength2 = 0;
  SQLUSMALLINT DriverCompletion = SQL_DRIVER_NOPROMPT;

  OutConnectionString[0] = '\0';

  r = CALL_SQLDriverConnect(link_info->ctx.hconn, WindowHandle, InConnectionString, StringLength1, OutConnectionString, BufferLength, &StringLength2, DriverCompletion);
  if (r != SQL_SUCCESS && r != SQL_SUCCESS_WITH_INFO) return -1;
  return 0;
}

static int reset_stmt(void) {
  int r = 0;
  if (link_info->ctx.hstmt != SQL_NULL_HANDLE) {
    r = CALL_SQLFreeHandle(SQL_HANDLE_STMT, link_info->ctx.hstmt);
    if (r != SQL_SUCCESS && r != SQL_SUCCESS_WITH_INFO) return -1;
  }
  link_info->ctx.hstmt = SQL_NULL_HANDLE;
  r = CALL_SQLAllocHandle(SQL_HANDLE_STMT, link_info->ctx.hconn, &link_info->ctx.hstmt);
  if (r != SQL_SUCCESS && r != SQL_SUCCESS_WITH_INFO) return -1;

  return 0;
}

static int exec_sql(const char* sql) {
  int r = 0;
  CHK0(reset_stmt, 0);
  SQLHANDLE hstmt = link_info->ctx.hstmt;
  r = CALL_SQLExecDirect(hstmt, (SQLCHAR*)sql, SQL_NTS);
  D("CALL_SQLExecDirect: %s result:%d", sql, r);
  if (r == SQL_SUCCESS_WITH_INFO) {
    get_diag_rec(SQL_HANDLE_STMT, hstmt);
  }
  CHKSTMTR(hstmt, r);
  if (r != SQL_SUCCESS && r != SQL_SUCCESS_WITH_INFO) return -1;
  return 0;
}

static int drop_database(char* db) {
  char sql[128];
  memset(sql, 0, sizeof(sql));
  strcat(sql, "drop database if exists ");
  strcat(sql, db);
  strcat(sql, ";");
  CHK1(exec_sql, sql, 0);
  X("drop database %s finished", db);
  return 0;
}

static int create_database(char* db) {
  if (is_sql_server_test()) return 0;
  char sql[128];
  memset(sql, 0, sizeof(sql));
  strcat(sql, "create database if not exists ");
  strcat(sql, db);
  CHK1(exec_sql, sql, 0);
  X("create database %s finished", db);
  return 0;
}

static int get_tables(SQLCHAR table_names[MAX_TABLE_NUMBER][MAX_TABLE_NAME_LEN]) {
  int r = 0;
  CHK0(reset_stmt, 0);

  int table_count = 0;

  SQLHANDLE hstmt = link_info->ctx.hstmt;
  SQLCHAR* tableType = (SQLCHAR*)"TABLE";
  r = SQLTables(hstmt, NULL, 0, NULL, 0, NULL, 0, tableType, SQL_NTS);
  X("SQLTables result:%d", r);
  while (CALL_SQLFetch(hstmt) == SQL_SUCCESS) {
    CALL_SQLGetData(hstmt, 3, SQL_C_CHAR, table_names[table_count], MAX_TABLE_NAME_LEN, NULL);
    table_count++;
  }
  X("table count:%d", table_count);
  return table_count;
}

static int show_tables(void) {
  CHK0(reset_stmt, 0);

  SQLCHAR table_names[MAX_TABLE_NUMBER][MAX_TABLE_NAME_LEN];
  int table_count = get_tables(table_names);

  for (int j = 0; j < table_count; j++) {
    X("table name: %s", table_names[j]);
  }
  return 0;
}

static int init(void) {
  CHK0(init_henv, 0);
  CHK0(create_sql_connect, 0);
  CHK1(create_database, test_db, 0);
  CHK0(free_connect, 0);

  X("init finished!");
  return 0;
}

static int db_test(void) {
  CHK0(create_driver_conn, 0);
  CHK0(show_tables, 0);

  CHK0(free_connect, 0);
  X("basic test finished!");
  return 0;
}

static int use_db(char* db) {
  char sql[1024];
  strcpy(sql, "use ");
  strcat(sql, db);
  CHK1(exec_sql, sql, 0);
  return 0;
}

static int show_columns1(char* table_name) {
#define STR_LEN 128 + 1
#define REM_LEN 254 + 1
  // Declare buffers for result set data
  SQLCHAR strSchema[STR_LEN];
  SQLCHAR strCatalog[STR_LEN];
  SQLCHAR strColumnName[STR_LEN];
  SQLCHAR strTableName[STR_LEN];
  SQLCHAR strTypeName[STR_LEN];
  SQLCHAR strRemarks[REM_LEN];
  SQLCHAR strColumnDefault[STR_LEN];
  SQLCHAR strIsNullable[STR_LEN];

  SQLINTEGER ColumnSize;
  SQLINTEGER BufferLength;
  SQLINTEGER CharOctetLength;
  SQLINTEGER OrdinalPosition;

  SQLSMALLINT DataType;
  SQLSMALLINT DecimalDigits;
  SQLSMALLINT NumPrecRadix;
  SQLSMALLINT Nullable;
  SQLSMALLINT SQLDataType;
  SQLSMALLINT DatetimeSubtypeCode;

  SQLLEN lenCatalog;
  SQLLEN lenSchema;
  SQLLEN lenTableName;
  SQLLEN lenColumnName;
  SQLLEN lenDataType;
  SQLLEN lenTypeName;
  SQLLEN lenColumnSize;
  SQLLEN lenBufferLength;
  SQLLEN lenDecimalDigits;
  SQLLEN lenNumPrecRadix;
  SQLLEN lenNullable;
  SQLLEN lenRemarks;
  SQLLEN lenColumnDefault;
  SQLLEN lenSQLDataType;
  SQLLEN lenDatetimeSubtypeCode;
  SQLLEN lenCharOctetLength;
  SQLLEN lenOrdinalPosition;
  SQLLEN lenIsNullable;

  SQLRETURN retcode;
  CHK0(reset_stmt, 0);
  SQLHANDLE hstmt = link_info->ctx.hstmt;

  retcode = CALL_SQLColumns(hstmt, NULL, 0, NULL, 0,
    (SQLCHAR*)table_name, SQL_NTS, NULL, 0);

  if (retcode == SQL_SUCCESS || retcode == SQL_SUCCESS_WITH_INFO) {
    SQLBindCol(hstmt, 1, SQL_C_CHAR, strCatalog,
      STR_LEN, &lenCatalog);
    SQLBindCol(hstmt, 2, SQL_C_CHAR, strSchema,
      STR_LEN, &lenSchema);
    SQLBindCol(hstmt, 3, SQL_C_CHAR, strTableName,
      STR_LEN, &lenTableName);
    SQLBindCol(hstmt, 4, SQL_C_CHAR, strColumnName,
      STR_LEN, &lenColumnName);
    SQLBindCol(hstmt, 5, SQL_C_SSHORT, &DataType,
      0, &lenDataType);
    SQLBindCol(hstmt, 6, SQL_C_CHAR, strTypeName,
      STR_LEN, &lenTypeName);
    SQLBindCol(hstmt, 7, SQL_C_SLONG, &ColumnSize,
      0, &lenColumnSize);
    SQLBindCol(hstmt, 8, SQL_C_SLONG, &BufferLength,
      0, &lenBufferLength);
    SQLBindCol(hstmt, 9, SQL_C_SSHORT, &DecimalDigits,
      0, &lenDecimalDigits);
    SQLBindCol(hstmt, 10, SQL_C_SSHORT, &NumPrecRadix,
      0, &lenNumPrecRadix);
    SQLBindCol(hstmt, 11, SQL_C_SSHORT, &Nullable,
      0, &lenNullable);
    SQLBindCol(hstmt, 12, SQL_C_CHAR, strRemarks,
      REM_LEN, &lenRemarks);
    SQLBindCol(hstmt, 13, SQL_C_CHAR, strColumnDefault,
      STR_LEN, &lenColumnDefault);
    SQLBindCol(hstmt, 14, SQL_C_SSHORT, &SQLDataType,
      0, &lenSQLDataType);
    SQLBindCol(hstmt, 15, SQL_C_SSHORT, &DatetimeSubtypeCode,
      0, &lenDatetimeSubtypeCode);
    SQLBindCol(hstmt, 16, SQL_C_SLONG, &CharOctetLength,
      0, &lenCharOctetLength);
    SQLBindCol(hstmt, 17, SQL_C_SLONG, &OrdinalPosition,
      0, &lenOrdinalPosition);
    SQLBindCol(hstmt, 18, SQL_C_CHAR, strIsNullable,
      STR_LEN, &lenIsNullable);

    // retrieve column data
    while (SQL_SUCCESS == retcode) {
      retcode = CALL_SQLFetch(hstmt);
      CHKSTMTR(hstmt, retcode);
      X("strCatalog  : %s", strCatalog);
      X("strSchema   : %s", strSchema);
      X("strTableName: %s", strTableName);
      X("Column Name : %s", strColumnName);
      X("Column Size : %i", ColumnSize);
      X("Data Type   : %i", SQLDataType);
      X("strTypeName : %s", strTypeName);
      X("Nullable    : %d", Nullable);
    }
  }
  return 0;
}

static int show_table_data(char* table_name) {
  reset_stmt();
  SQLHANDLE hstmt = link_info->ctx.hstmt;
  SQLCHAR sql[1024];
  SQLSMALLINT numberOfColumns;
  sprintf((char *)sql, "SELECT * FROM %s", table_name);
  CALL_SQLExecDirect(hstmt, sql, SQL_NTS);
  CALL_SQLNumResultCols(hstmt, &numberOfColumns);

  int row = 0;
  SQLCHAR columnData[256];
  SQLLEN indicator;
  while (CALL_SQLFetch(hstmt) == SQL_SUCCESS) {
    row++;
    for (int i = 1; i <= numberOfColumns; i++) {
      CALL_SQLGetData(hstmt, i, SQL_C_CHAR, columnData, sizeof(columnData), &indicator);
      if (indicator == SQL_NULL_DATA) {
        D("Row:%d Column %d: NULL", row, i);
      }
      else {
        D("Row:%d Column %d: %s", row, i, columnData);
      }
    }
  }
  return row;
}

static int fetch_scroll_test(char* table_name) {
  reset_stmt();
  SQLHANDLE hstmt = link_info->ctx.hstmt;

  SQLSMALLINT numberOfColumns;
  SQLULEN    numRowsFetched;         /* Number of rows fetched */

  SQLCHAR sql[1024];
  sprintf((char *)sql, "SELECT * FROM %s limit 110", table_name);

  CALL_SQLExecDirect(hstmt, sql, SQL_NTS);
  CALL_SQLNumResultCols(hstmt, &numberOfColumns);

#define ROWS 100
#define TS_LEN 128
  SQLULEN row = 0;
  SQLRETURN ret;

  ret = CALL_SQLSetStmtAttr(hstmt, SQL_ATTR_CURSOR_TYPE, (SQLPOINTER)SQL_CURSOR_STATIC, SQL_IS_INTEGER);
  X("CALL_SQLSetStmtAttr SQL_ATTR_CURSOR_TYPE result=%d", ret);

  SQLCHAR        ts[ROWS][TS_LEN];       /* Record set */
  SQLLEN         orind[ROWS];            /* Len or status ind */

  SQLUSMALLINT   rowStatus[ROWS];        /* Status of each row */

  ret = CALL_SQLSetStmtAttr(hstmt, SQL_ATTR_ROW_ARRAY_SIZE,
    (SQLPOINTER)ROWS, 0);
  X("CALL_SQLSetStmtAttr SQL_ATTR_ROW_ARRAY_SIZE result=%d", ret);

  ret = CALL_SQLSetStmtAttr(hstmt, SQL_ATTR_ROW_STATUS_PTR,
    (SQLPOINTER)rowStatus, 0);
  X("CALL_SQLSetStmtAttr SQL_ATTR_ROW_STATUS_PTR result=%d", ret);

  ret = CALL_SQLSetStmtAttr(hstmt, SQL_ATTR_ROWS_FETCHED_PTR,
    (SQLPOINTER)&numRowsFetched, 0);
  X("CALL_SQLSetStmtAttr SQL_ATTR_ROWS_FETCHED_PTR result=%d", ret);

  SQLULEN maxRows = 90;
  CALL_SQLSetStmtAttr(hstmt, SQL_ATTR_MAX_ROWS, (SQLPOINTER)maxRows, SQL_IS_UINTEGER);

  SQLBindCol(hstmt,   /* Statement handle */
    1,                /* Column number */
    SQL_C_CHAR,       /* Bind to a C string */
    ts,               /* The data to be fetched */
    TS_LEN,           /* Maximum length of the data */
    orind);           /* Status or length indicator */

  while ((ret = CALL_SQLFetchScroll(hstmt, SQL_FETCH_NEXT, 0)) == SQL_SUCCESS || ret == SQL_SUCCESS_WITH_INFO) {
    for (SQLUINTEGER i = 0; i < numRowsFetched; i++)
    {
      D("ts: %s", ts[i]);
    }
    row += numRowsFetched;
    X("numRowsFetched "SQLLEN_FORMAT" : "SQLLEN_FORMAT"", row, numRowsFetched);
  }

  if (ret == SQL_NO_DATA) {
    X("No more rows");
  }
  else if (ret != SQL_SUCCESS && ret != SQL_SUCCESS_WITH_INFO) {
    SQLCHAR sqlState[6], message[256];
    SQLINTEGER nativeError;
    SQLSMALLINT textLength;
    SQLGetDiagRec(SQL_HANDLE_STMT, hstmt, 1, sqlState, &nativeError, message, sizeof(message), &textLength);
    X("Error: SQLSTATE=%s, Native Error=%d, Message=%s\n", sqlState, nativeError, message);
    return -1;
  }

  X("Has got "SQLLEN_FORMAT" rows, exit...", row);
  return (int)row;
}

static int more_result_test(char* table_name) {
  reset_stmt();
  SQLHANDLE hstmt = link_info->ctx.hstmt;
  SQLULEN    numRowsFetched;
  SQLULEN    row = 0;
  SQLRETURN  ret;

  SQLCHAR sql[1024];
  sprintf((char *)sql, "SELECT ts FROM %s limit 12; SELECT ts, double_val FROM %s limit 25;", table_name, table_name);

  CALL_SQLExecDirect(hstmt, sql, SQL_NTS);

  ret = CALL_SQLSetStmtAttr(hstmt, SQL_ATTR_ROWS_FETCHED_PTR,
    (SQLPOINTER)&numRowsFetched, 0);
  X("CALL_SQLSetStmtAttr SQL_ATTR_ROWS_FETCHED_PTR result=%d", ret);

  ret = CALL_SQLSetStmtAttr(hstmt, SQL_ATTR_ROW_ARRAY_SIZE,
    (SQLPOINTER)10, 0);
  X("CALL_SQLSetStmtAttr SQL_ATTR_ROW_ARRAY_SIZE result=%d", ret);

  do {
    while ((ret = CALL_SQLFetchScroll(hstmt, SQL_FETCH_NEXT, 0)) == SQL_SUCCESS || ret == SQL_SUCCESS_WITH_INFO) {
      for (SQLUINTEGER i = 0; i < numRowsFetched; i++)
      {
        X("row: %d", i);
      }
      row += numRowsFetched;
      X("numRowsFetched "SQLLEN_FORMAT" : "SQLLEN_FORMAT"", row, numRowsFetched);
    }
    X("Has got "SQLLEN_FORMAT" rows", row);
  } while ((ret = SQLMoreResults(hstmt)) == SQL_SUCCESS || ret == SQL_SUCCESS_WITH_INFO);

  return 0;
}

static void tsleep(int ms) {
  #ifdef _WIN32
    Sleep(ms);
  #else
    usleep(ms * 1000);
  #endif
}

static int row_count_test() {
  reset_stmt();
  SQLCHAR sql[100 + count_10 * 5 * 30];
  sql[0] = '\0';

  time_t t1 = time(NULL) * 1000;
  for (int num = 0; num < 1; num++) {
    sql[0] = '\0';
    sprintf((char *)sql, "insert into t_table (ts, double_val, int_val) values ");
    char val[64];

    for (int i = 0; i < count_10 * 5; i++) {
      val[0] = '\0';
      sprintf(val, " ("SQLLEN_FORMAT", %d, 0)", time(NULL) * 1000, 100 + i);
      strcat((char *)sql, val);
      tsleep(300);
    }
    CHK1(exec_sql, (char *)sql, 0);

    SQLLEN numberOfrows;
    CALL_SQLRowCount(link_info->ctx.hstmt, &numberOfrows);
    X("insert into t_table count: "SQLLEN_FORMAT"", numberOfrows);
  }
  time_t t2 = time(NULL) * 1000;
  for (int num = 0; num < 1; num++) {
    sql[0] = '\0';
    sprintf((char *)sql, "delete from t_table where ts >= "SQLLEN_FORMAT" and ts <= "SQLLEN_FORMAT"", t1, (t2 + t1) / 2);

    CHK1(exec_sql, (char *)sql, 0);

    SQLLEN numberOfrows;
    CALL_SQLRowCount(link_info->ctx.hstmt, &numberOfrows);
    X("delete from t_table count: "SQLLEN_FORMAT"", numberOfrows);
  }

  return 0;
}

static int primary_key_test(SQLCHAR* table) {
  SQLRETURN ret;
  SQLHANDLE hstmt = link_info->ctx.hstmt;
  ret = SQLPrimaryKeys(hstmt, NULL, 0, NULL, 0, table, SQL_NTS);

  // Fetch and print the primary key information
  SQLCHAR tableCat[MAX_TABLE_NAME_LEN];
  SQLCHAR tableSchem[MAX_TABLE_NAME_LEN];
  SQLCHAR tableName[MAX_TABLE_NAME_LEN];
  SQLCHAR columnName[MAX_TABLE_NAME_LEN];
  SQLCHAR pkName[MAX_TABLE_NAME_LEN];
  SQLUSMALLINT keySEQ;
  SQLLEN valLen;
  while (ret == SQL_SUCCESS || ret == SQL_SUCCESS_WITH_INFO) {
    ret = SQLFetch(hstmt);
    if (ret == SQL_SUCCESS || ret == SQL_SUCCESS_WITH_INFO) {
      SQLGetData(hstmt, 1, SQL_C_CHAR, tableCat, MAX_TABLE_NAME_LEN, &valLen);
      SQLGetData(hstmt, 2, SQL_C_CHAR, tableSchem, MAX_TABLE_NAME_LEN, &valLen);
      SQLGetData(hstmt, 3, SQL_C_CHAR, tableName, MAX_TABLE_NAME_LEN, &valLen);
      SQLGetData(hstmt, 4, SQL_C_CHAR, columnName, MAX_TABLE_NAME_LEN, &valLen);
      SQLGetData(hstmt, 5, SQL_C_SHORT, &keySEQ, sizeof(keySEQ), NULL);
      SQLGetData(hstmt, 6, SQL_C_CHAR, pkName, MAX_TABLE_NAME_LEN, &valLen);
      X("tableCat: %s, tableSchem: %s, tableName: %s, Column: %s, keySEQ: %d, pkName: %s",
        tableCat, tableSchem, tableName, columnName, keySEQ, pkName);
    }
  }
  return 0;
}

static int get_type_info_test() {
  SQLRETURN sr = SQL_SUCCESS;
  CHK0(reset_stmt, 0);
  SQLHANDLE hstmt = link_info->ctx.hstmt;

  sr = CALL_SQLGetTypeInfo(hstmt, SQL_ALL_TYPES);
  CHKSTMTR(hstmt, sr);

  // Fetch and print the data type information
  SQLCHAR typeName[MAX_TABLE_NUMBER];
  SQLCHAR localTypeName[MAX_TABLE_NUMBER];

  SQLLEN typeNameLen = 0;
  SQLINTEGER columnSize = 0;
  SQLSMALLINT dataType = 0, decimalDigits = 0;
  while (sr == SQL_SUCCESS || sr == SQL_SUCCESS_WITH_INFO) {
    sr = SQLFetch(hstmt);
    if (sr == SQL_SUCCESS || sr == SQL_SUCCESS_WITH_INFO) {
      CALL_SQLGetData(hstmt, 1, SQL_C_CHAR, typeName, MAX_TABLE_NUMBER, &typeNameLen);
      CALL_SQLGetData(hstmt, 2, SQL_C_SHORT, &dataType, sizeof(dataType), NULL);
      CALL_SQLGetData(hstmt, 3, SQL_C_LONG, &columnSize, sizeof(columnSize), NULL);
      CALL_SQLGetData(hstmt, 13, SQL_C_CHAR, localTypeName, MAX_TABLE_NUMBER, &typeNameLen);
      //CALL_SQLGetData(hstmt, 19, SQL_C_SHORT, &decimalDigits, sizeof(decimalDigits), NULL);
      printf("Type: %s, DataType: %d, localTypeName:%s, ColumnSize: %d, DecimalDigits: %d\n", typeName, dataType, localTypeName, columnSize, decimalDigits);
    }
  }

  return 0;
}

static int printSetResult(SQLSMALLINT handleType, SQLHANDLE handle, const char* event, SQLRETURN sr) {
  if (sr < 0) {
    X("%s failed %d", event, sr);
  }
  else {
    X("%s success", event);
  }
  if (handleType == SQL_HANDLE_STMT) {
    CHKSTMTR(handle, sr);
  }
  else if (handleType == SQL_HANDLE_DBC) {
    CHKDBR(handle, sr);
  }
  return 0;
}

static int printGetResult(SQLSMALLINT handleType, SQLHANDLE handle, const char* event, SQLRETURN sr, SQLLEN value) {
  if (sr < 0) {
    X("%s failed %d", event, sr);
  }
  else {
    X("%s: "SQLLEN_FORMAT"", event, value);
  }
  if (handleType == SQL_HANDLE_STMT) {
    CHKSTMTR(handle, sr);
  }
  else if (handleType == SQL_HANDLE_DBC) {
    CHKDBR(handle, sr);
  }
  return 0;
}

static int set_stmt_attr_test() {
  SQLRETURN sr = SQL_SUCCESS;
  SQLHANDLE hstmt = link_info->ctx.hstmt;

  SQLCHAR sql[] = "SELECT ts FROM t_table";
  sr = SQLPrepare(hstmt, sql, SQL_NTS);
  CHKSTMTR(hstmt, sr);
  X("SQLPrepare result:%d", sr);

  sr = CALL_SQLSetStmtAttr(hstmt, SQL_ATTR_ASYNC_ENABLE, (SQLPOINTER)SQL_ASYNC_ENABLE_OFF, SQL_IS_INTEGER);
  printSetResult(SQL_HANDLE_STMT, hstmt, "CALL_SQLSetStmtAttr SQL_ATTR_ASYNC_ENABLE", sr);

  SQLLEN async_enable = 0;
  sr = SQLGetStmtAttr(hstmt, SQL_ATTR_ASYNC_ENABLE, &async_enable, 0, NULL);
  printGetResult(SQL_HANDLE_STMT, hstmt, "SQLGetStmtAttr SQL_ATTR_ASYNC_ENABLE", sr, async_enable);

  // sr = CALL_SQLExecDirect(hstmt, (SQLCHAR*)sql, SQL_NTS);
  // D("CALL_SQLExecDirect: %s result:%d", sql, sr);

  sr = CALL_SQLSetStmtAttr(hstmt, SQL_ATTR_CURSOR_TYPE, (SQLPOINTER)SQL_CURSOR_FORWARD_ONLY, SQL_IS_INTEGER);
  printSetResult(SQL_HANDLE_STMT, hstmt, "CALL_SQLSetStmtAttr SQL_ATTR_CURSOR_TYPE", sr);

  SQLLEN cursor_type;
  sr = SQLGetStmtAttr(hstmt, SQL_ATTR_CURSOR_TYPE, &cursor_type, 0, NULL);
  printGetResult(SQL_HANDLE_STMT, hstmt, "SQLGetStmtAttr SQL_ATTR_CURSOR_TYPE", sr, cursor_type);

  SQLLEN max_rows = 100;
  sr = CALL_SQLSetStmtAttr(hstmt, SQL_ATTR_MAX_ROWS, (SQLPOINTER)&max_rows, SQL_IS_INTEGER);
  printSetResult(SQL_HANDLE_STMT, hstmt, "CALL_SQLSetStmtAttr SQL_ATTR_MAX_ROWS", sr);

  max_rows = 0;
  sr = SQLGetStmtAttr(hstmt, SQL_ATTR_MAX_ROWS, &max_rows, 0, NULL);
  printGetResult(SQL_HANDLE_STMT, hstmt, "SQLGetStmtAttr SQL_ATTR_MAX_ROWS", sr, max_rows);

  SQLLEN max_length = 100;
  sr = CALL_SQLSetStmtAttr(hstmt, SQL_ATTR_MAX_LENGTH, (SQLPOINTER)&max_length, SQL_IS_INTEGER);
  printSetResult(SQL_HANDLE_STMT, hstmt, "CALL_SQLSetStmtAttr SQL_ATTR_MAX_LENGTH", sr);

  max_length = 0;
  sr = SQLGetStmtAttr(hstmt, SQL_ATTR_MAX_LENGTH, &max_length, 0, NULL);
  printGetResult(SQL_HANDLE_STMT, hstmt, "SQLGetStmtAttr SQL_ATTR_MAX_LENGTH", sr, max_length);

  SQLLEN query_timeout = 100;
  sr = CALL_SQLSetStmtAttr(hstmt, SQL_ATTR_QUERY_TIMEOUT, (SQLPOINTER)&query_timeout, SQL_IS_INTEGER);
  printSetResult(SQL_HANDLE_STMT, hstmt, "CALL_SQLSetStmtAttr SQL_ATTR_QUERY_TIMEOUT", sr);

  query_timeout = 0;
  sr = SQLGetStmtAttr(hstmt, SQL_ATTR_QUERY_TIMEOUT, &query_timeout, 0, NULL);
  printGetResult(SQL_HANDLE_STMT, hstmt, "SQLGetStmtAttr SQL_ATTR_QUERY_TIMEOUT", sr, query_timeout);

  sr = CALL_SQLSetStmtAttr(hstmt, SQL_ATTR_NOSCAN, (SQLPOINTER)SQL_NOSCAN_ON, SQL_IS_INTEGER);
  printSetResult(SQL_HANDLE_STMT, hstmt, "CALL_SQLSetStmtAttr SQL_ATTR_NOSCAN", sr);

  SQLLEN noscan = 0;
  sr = SQLGetStmtAttr(hstmt, SQL_ATTR_NOSCAN, &noscan, 0, NULL);
  printGetResult(SQL_HANDLE_STMT, hstmt, "SQLGetStmtAttr SQL_ATTR_NOSCAN", sr, noscan);

  return 0;
}

static int get_stmt_attr_test() {
  SQLRETURN sr = SQL_SUCCESS;
  SQLHANDLE hstmt = link_info->ctx.hstmt;

  SQLCHAR sql[] = "SELECT * FROM t_table";
  sr = SQLPrepare(hstmt, sql, SQL_NTS);
  CHKSTMTR(hstmt, sr);
  X("SQLPrepare result:%d", sr);

  SQLLEN cursorType = 0;
  sr = SQLGetStmtAttr(hstmt, SQL_ATTR_CURSOR_TYPE, &cursorType, 0, NULL);
  printGetResult(SQL_HANDLE_STMT, hstmt, "SQLGetStmtAttr SQL_ATTR_CURSOR_TYPE", sr, cursorType);

  SQLLEN row_number = 0;
  sr = SQLGetStmtAttr(hstmt, SQL_ATTR_ROW_NUMBER, &row_number, 0, NULL);
  printGetResult(SQL_HANDLE_STMT, hstmt, "SQLGetStmtAttr SQL_ATTR_ROW_NUMBER", sr, row_number);

  SQLLEN rowArarrySize = 0;
  sr = SQLGetStmtAttr(hstmt, SQL_ATTR_ROW_ARRAY_SIZE, &rowArarrySize, 0, NULL);
  printGetResult(SQL_HANDLE_STMT, hstmt, "SQLGetStmtAttr SQL_ATTR_ROW_ARRAY_SIZE", sr, rowArarrySize);

  SQLLEN time_out = 0;
  sr = SQLGetStmtAttr(hstmt, SQL_ATTR_QUERY_TIMEOUT, &time_out, 0, NULL);
  printGetResult(SQL_HANDLE_STMT, hstmt, "SQLGetStmtAttr SQL_ATTR_QUERY_TIMEOUT", sr, time_out);

  SQLLEN maxRows = 0;
  sr = SQLGetStmtAttr(hstmt, SQL_ATTR_MAX_ROWS, &maxRows, 0, NULL);
  printGetResult(SQL_HANDLE_STMT, hstmt, "SQLGetStmtAttr SQL_ATTR_MAX_ROWS", sr, maxRows);

  SQLLEN param_bind_type = 0;
  sr = SQLGetStmtAttr(hstmt, SQL_ATTR_PARAM_BIND_TYPE, &param_bind_type, 0, NULL);
  printGetResult(SQL_HANDLE_STMT, hstmt, "SQLGetStmtAttr SQL_ATTR_PARAM_BIND_TYPE", sr, param_bind_type);

  SQLLEN param_size = 0;
  sr = SQLGetStmtAttr(hstmt, SQL_ATTR_PARAMSET_SIZE, &param_size, 0, NULL);
  printGetResult(SQL_HANDLE_STMT, hstmt, "SQLGetStmtAttr SQL_ATTR_PARAMSET_SIZE", sr, param_size);

  SQLLEN row_array_size = 0;
  sr = SQLGetStmtAttr(hstmt, SQL_ATTR_ROW_ARRAY_SIZE, &row_array_size, 0, NULL);
  printGetResult(SQL_HANDLE_STMT, hstmt, "SQLGetStmtAttr SQL_ATTR_ROW_ARRAY_SIZE", sr, row_array_size);

  return 0;
}

static int num_param_t_table_test() {
  SQLRETURN sr = SQL_SUCCESS;
  reset_stmt();
  SQLHANDLE hstmt = link_info->ctx.hstmt;

  char* sql[] = {
    // "select ts from t_table;",
    // "select * from t_table where ts = ?;",
    "select * from t_table where ts = ? and double_val = ?;",
    "select * from t_table where ts = ? and double_val = ?;",
    "insert into t_table (ts, double_val, int_val) values (?, ?, ?);",
    "delete from t_table where ts = ? and double_val = ?;",
  };
  for (unsigned long i = 0; i < sizeof(sql) / sizeof(char*); i++) {
    X("prepare...  sql:%s", sql[i]);
    sr = CALL_SQLPrepare(hstmt, (SQLCHAR*)sql[i], SQL_NTS);
    if (FAILED(sr)) return -1;

    SQLSMALLINT ParameterCount = 0;
    sr = CALL_SQLNumParams(hstmt, &ParameterCount);
    if (FAILED(sr)) return -1;
    X("sql:%s  numParam:%d", sql[i], ParameterCount);

    for (int i = 0; i < ParameterCount; ++i) {
      SQLSMALLINT DataType = 0;
      SQLULEN     ParameterSize = 0;
      SQLSMALLINT DecimalDigits = 0;
      SQLSMALLINT Nullable = 0;
      sr = CALL_SQLDescribeParam(hstmt, i + 1, &DataType, &ParameterSize, &DecimalDigits, &Nullable);
      X("\t\tparam %d: datatype(%d) paramsize("SQLLEN_FORMAT") decimaldigit(%d) nullable(%d)", i, DataType, ParameterSize, DecimalDigits, Nullable);
      if (FAILED(sr)) return -1;
    }
    CALL_SQLCloseCursor(hstmt);
  }

  return 0;
}

static int get_records_counts(char* table_name) {
  reset_stmt();
  SQLHANDLE hstmt = link_info->ctx.hstmt;
  char sql[1024];
  SQLLEN numberOfrows;
  sprintf(sql, "SELECT * FROM %s", table_name);
  CALL_SQLExecDirect(hstmt, (SQLCHAR *)sql, SQL_NTS);
  CALL_SQLRowCount(hstmt, &numberOfrows);
  X("%s record count: "SQLLEN_FORMAT"", table_name, numberOfrows);

  return (int)numberOfrows;
}

static int show_columns2(char* table_name) {
  CHK0(reset_stmt, 0);
  SQLHANDLE hstmt = link_info->ctx.hstmt;
  CALL_SQLColumns(hstmt, NULL, 0, NULL, 0, (SQLCHAR*)table_name, SQL_NTS, NULL, 0);

  SQLCHAR columnName[256];
  SQLLEN columnNameLen;
  SQLCHAR dataType[256];
  SQLLEN dataTypeLen;
  SQLCHAR typeName[256];
  SQLLEN typeNameLen;
  SQLINTEGER columnSize;
  SQLSMALLINT decimalDigits;
  SQLSMALLINT nullable;
  while (CALL_SQLFetch(hstmt) == SQL_SUCCESS) {
    SQLGetData(hstmt, 4, SQL_C_CHAR, columnName, 256, &columnNameLen);
    SQLGetData(hstmt, 5, SQL_C_CHAR, dataType, 256, &dataTypeLen);
    SQLGetData(hstmt, 6, SQL_C_CHAR, typeName, 256, &typeNameLen);
    SQLGetData(hstmt, 7, SQL_C_LONG, &columnSize, 0, NULL);
    SQLGetData(hstmt, 9, SQL_C_SHORT, &decimalDigits, 0, NULL);
    SQLGetData(hstmt, 11, SQL_C_SHORT, &nullable, 0, NULL);

    X("Column Name: %s", columnName);
    X("Data Type: %s", dataType);
    X("Type Name: %s", typeName);
    X("Column Size: %d", columnSize);
    X("Decimal Digits: %d", decimalDigits);
    X("Nullable: %d", nullable);
  }
  return 0;
}

static int end_tran_test() {
  SQLRETURN sr = SQL_SUCCESS;
  SQLHANDLE hstmt = link_info->ctx.hstmt;

  sr = SQLGetTypeInfo(hstmt, SQL_ALL_TYPES);
  CHKSTMTR(hstmt, sr);

  sr = SQLEndTran(SQL_HANDLE_DBC, link_info->ctx.hconn, SQL_COMMIT);
  X("SQLEndTran result: %d", sr);

  return 0;
}

static int describe_col_test(char* table_name) {
  reset_stmt();
  SQLHANDLE hstmt = link_info->ctx.hstmt;
  SQLRETURN  ret;

  SQLCHAR sql[1024];
  sprintf((char *)sql, "SELECT * FROM %s limit 12; SELECT ts, double_val FROM %s limit 25;", table_name, table_name);

  CALL_SQLExecDirect(hstmt, sql, SQL_NTS);

  SQLSMALLINT columnCount;
  ret = CALL_SQLNumResultCols(hstmt, &columnCount);
  CHKSTMTR(hstmt, ret);

  SQLCHAR colName[256];
  SQLSMALLINT colNameLen;
  SQLSMALLINT dataType;
  SQLULEN colSize;
  SQLSMALLINT decimalDigits;
  SQLSMALLINT nullable;

  for (int i = 0; i < columnCount; ++i) {
    ret = SQLDescribeCol(hstmt, i + 1, colName, sizeof(colName), &colNameLen, &dataType, &colSize, &decimalDigits, &nullable);
    if (ret == SQL_SUCCESS) {
      printf("Column Name: %.*s\n", colNameLen, colName);
      printf("Data Type: %d\n", dataType);
      printf("Column Size: "SQLLEN_FORMAT"\n", colSize);
      printf("Decimal Digits: %d\n", decimalDigits);
      printf("Nullable: %d\n", nullable);
    }
    else {
      // Handle error
      printf("Failed to describe column.\n");
    }
    printf("\n");
  }

  return 0;
}

static int col_attribute_test(char* table_name) {
  reset_stmt();
  SQLHANDLE hstmt = link_info->ctx.hstmt;
  SQLRETURN  ret;

  SQLCHAR sql[1024];
  sprintf((char *)sql, "SELECT * FROM %s limit 12;", table_name);

  CALL_SQLExecDirect(hstmt, sql, SQL_NTS);

  SQLSMALLINT columnCount;
  ret = CALL_SQLNumResultCols(hstmt, &columnCount);
  CHKSTMTR(hstmt, ret);

  SQLCHAR valstr[256];
  SQLSMALLINT valLen;

  for (int i = 1; i <= columnCount; ++i) {
    valstr[0] = '\0';
    ret = SQLColAttribute(hstmt, i, SQL_DESC_NAME, valstr, sizeof(valstr), &valLen, NULL);
    if (ret == SQL_SUCCESS) {
      printf("SQL_DESC_NAME: %.*s\n", valLen, valstr);
    }
    else {
      printf("Failed to get column attribute.\n");
    }

    valstr[0] = '\0';
    ret = SQLColAttribute(hstmt, i, SQL_DESC_LOCAL_TYPE_NAME, valstr, sizeof(valstr), &valLen, NULL);
    if (ret == SQL_SUCCESS) {
      printf("SQL_DESC_LOCAL_TYPE_NAME: %.*s\n", valLen, valstr);
    }
    else {
      printf("Failed to get column attribute.\n");
    }

    valstr[0] = '\0';
    ret = SQLColAttribute(hstmt, i, SQL_DESC_LITERAL_PREFIX, valstr, sizeof(valstr), &valLen, NULL);
    if (ret == SQL_SUCCESS) {
      printf("SQL_DESC_LITERAL_PREFIX: %.*s\n", valLen, valstr);
    }
    else {
      printf("Failed to get column attribute.\n");
    }

    valstr[0] = '\0';
    ret = SQLColAttribute(hstmt, i, SQL_DESC_BASE_COLUMN_NAME, valstr, sizeof(valstr), &valLen, NULL);
    if (ret == SQL_SUCCESS) {
      printf("SQL_DESC_BASE_COLUMN_NAME: %.*s\n", valLen, valstr);
    }
    else {
      printf("Failed to get column attribute.\n");
    }

    valstr[0] = '\0';
    ret = SQLColAttribute(hstmt, i, SQL_DESC_BASE_TABLE_NAME, valstr, sizeof(valstr), &valLen, NULL);
    if (ret == SQL_SUCCESS) {
      printf("SQL_DESC_BASE_TABLE_NAME: %.*s\n", valLen, valstr);
    }
    else {
      printf("Failed to get column attribute.\n");
    }

    valstr[0] = '\0';
<<<<<<< HEAD
    ret = SQLColAttribute(hstmt, i, SQL_DESC_LABEL, valstr, sizeof(valstr), &valLen, NULL);
    if (ret == SQL_SUCCESS) {
      printf("SQL_DESC_LABEL: %.*s\n", valLen, valstr);
=======
    ret = SQLColAttribute(hstmt, i, SQL_DESC_LOCAL_TYPE_NAME, valstr, sizeof(valstr), &valLen, NULL);
    if (ret == SQL_SUCCESS) {
      printf("SQL_DESC_LOCAL_TYPE_NAME: %.*s\n", valLen, valstr);
>>>>>>> 911aba3e
    }
    else {
      printf("Failed to get column attribute.\n");
    }

    valstr[0] = '\0';
<<<<<<< HEAD
    ret = SQLColAttribute(hstmt, i, SQL_DESC_CATALOG_NAME, valstr, sizeof(valstr), &valLen, NULL);
    if (ret == SQL_SUCCESS) {
      printf("SQL_DESC_CATALOG_NAME: %.*s\n", valLen, valstr);
    }
    else {
      printf("Failed to get column attribute.\n");
    }

    SQLLEN val = 0;
    ret = SQLColAttribute(hstmt, i, SQL_DESC_TYPE, NULL, SQL_IS_INTEGER, &valLen, &val);
    if (ret == SQL_SUCCESS) {
      printf("SQL_DESC_TYPE: %lld\n", val);
=======
    ret = SQLColAttribute(hstmt, i, SQL_DESC_TYPE, valstr, sizeof(valstr), &valLen, NULL);
    if (ret == SQL_SUCCESS) {
      printf("SQL_DESC_TYPE: %.*s\n", valLen, valstr);
>>>>>>> 911aba3e
    }
    else {
      printf("Failed to get column attribute.\n");
      CHKSTMTR(hstmt, ret);
    }

    val = 0;
    ret = SQLColAttribute(hstmt, i, SQL_DESC_COUNT, NULL, SQL_IS_INTEGER, &valLen, &val);
    if (ret == SQL_SUCCESS) {
      printf("SQL_DESC_COUNT: %lld\n", val);
    }
    else {
      printf("Failed to get column attribute.\n");
      CHKSTMTR(hstmt, ret);
    }

    val = 0;
    ret = SQLColAttribute(hstmt, i, SQL_DESC_PRECISION, NULL, SQL_IS_INTEGER, &valLen, &val);
    if (ret == SQL_SUCCESS) {
      printf("SQL_DESC_PRECISION: %lld\n", val);
    }
    else {
      printf("Failed to get column attribute.\n");
      CHKSTMTR(hstmt, ret);
    }

    val = 0;
    ret = SQLColAttribute(hstmt, i, SQL_DESC_SCALE, NULL, SQL_IS_INTEGER, &valLen, &val);
    if (ret == SQL_SUCCESS) {
      printf("SQL_DESC_SCALE: %lld\n", val);
    }
    else {
      printf("Failed to get column attribute.\n");
      CHKSTMTR(hstmt, ret);
    }
    printf("\n");
  }

  return 0;
}

static int case_1(void) {
  char* tmp_db = "tmp_db";
  CHK0(create_sql_connect, 0);
  CHK1(drop_database, tmp_db, 0);
  CHK1(create_database, tmp_db, 0);
  CHK1(use_db, tmp_db, 0);

  char sql[1024];

  SQLCHAR table_names[MAX_TABLE_NUMBER][MAX_TABLE_NAME_LEN];
  sql[0] = '\0';
  strcpy(sql, "DROP STABLE IF EXISTS `metertemplate`");
  CHK1(exec_sql, sql, 0);

  sql[0] = '\0';
  strcpy(sql, "CREATE STABLE `metertemplate` (`ts` TIMESTAMP, `double_val` DOUBLE, `int_val` INT) \
    TAGS(`element_id` NCHAR(100), `location` NCHAR(100))");
  CHK1(exec_sql, sql, 0);
  int table_counts = get_tables(table_names);
  ASSERT_EQUAL(table_counts, 1);
  ASSERT_EQUALS((char *)table_names[0], "metertemplate");

  sql[0] = '\0';
  strcpy(sql, "CREATE TABLE tb1 using metertemplate TAGS ('00001', 'location_001')");
  CHK1(exec_sql, sql, 0);
  sql[0] = '\0';
  strcpy(sql, "CREATE TABLE tb2 using metertemplate TAGS ('00002', 'location_002')");
  CHK1(exec_sql, sql, 0);
  sql[0] = '\0';
  strcpy(sql, "CREATE TABLE tb3 using metertemplate TAGS ('00003', 'location_003')");
  CHK1(exec_sql, sql, 0);
  table_counts = get_tables(table_names);
  ASSERT_EQUAL(table_counts, 4);

  show_columns1("metertemplate");
  show_columns2("tb1");

  const int insert_count = 10;
  for (int i = 0; i < insert_count; i++) {
    sql[0] = '\0';
    sprintf(sql, "insert into tb1 (ts, double_val, int_val) values (now(), %d, 0)", 100 + i);
    CHK1(exec_sql, sql, 0);
  }
  for (int i = 0; i < insert_count; i++) {
    sql[0] = '\0';
    sprintf(sql, "insert into tb2 (ts, double_val, int_val) values (now(), %d, 0)", 100 + i);
    CHK1(exec_sql, sql, 0);
  }
  show_table_data("tb1");
  show_table_data("metertemplate");
  get_records_counts("tb1");

  // int st_counts = get_records_counts("metertemplate");
  // ASSERT_EQUAL(st_counts, 2* insert_count);

  CHK0(free_connect, 0);
  return 0;
}

static int case_2(void) {
  char* tmp_db = "tmp_db2";
  CHK0(create_sql_connect, 0);
  CHK1(drop_database, tmp_db, 0);
  CHK1(create_database, tmp_db, 0);
  CHK1(use_db, tmp_db, 0);

  char sql[1024];

  SQLCHAR table_names[MAX_TABLE_NUMBER][MAX_TABLE_NAME_LEN];
  sql[0] = '\0';
  strcpy(sql, "DROP TABLE IF EXISTS tbx");
  CHK1(exec_sql, sql, 0);

  sql[0] = '\0';
  strcpy(sql, "CREATE TABLE `tbx` (`ts` TIMESTAMP, `double_val` DOUBLE, `int_val` INT)");
  CHK1(exec_sql, sql, 0);
  int table_counts = get_tables(table_names);
  ASSERT_EQUAL(table_counts, 1);

  const int insert_count = 10;
  for (int i = 0; i < insert_count; i++) {
    sql[0] = '\0';
    sprintf(sql, "insert into tbx (ts, double_val, int_val) values (now(), %d, 0)", 100 + i);
    CHK1(exec_sql, sql, 0);
  }

  show_table_data("tbx");
  // int tab1_counts = get_records_counts("tbx");
  // ASSERT_EQUAL(tab1_counts, insert_count);

  return 0;
}

static int check_t_table() {
  if (is_sql_server_test()) return 0;
  CHK1(exec_sql, t_table_create, 0);
  return 0;
}

static int case_3(void) {
  CHK0(create_sql_connect, 0);
  CHK1(use_db, test_db, 0);
  CHK0(check_t_table, 0);

  char sql[100 + count_1000 * 64];
  sql[0] = '\0';

  clock_t t1 = clock();
  time_t current_time = time(NULL);

  for (int num = 0; num < count_100; num++) {
    sql[0] = '\0';
    sprintf(sql, "insert into t_table (ts, double_val, int_val) values ");
    char val[64];

    for (int i = 0; i < count_1000; i++) {
      val[0] = '\0';
      sprintf(val, " ("SQLLEN_FORMAT", %d, 0)", current_time * 1000 + num * count_1000 + i, 100 + i);
      strcat(sql, val);
    }
    CHK1(exec_sql, sql, 0);

    SQLLEN numberOfrows;
    CALL_SQLRowCount(link_info->ctx.hstmt, &numberOfrows);
    X("insert into t_table count: "SQLLEN_FORMAT"", numberOfrows);
  }


  clock_t t2 = clock();
  double elapsed_time = (double)(t2 - t1) / CLOCKS_PER_SEC;
  X("Write %d * %d rows data, cost time : % f seconds", count_100, count_1000, elapsed_time);

  int counts = show_table_data("t_table");

  clock_t t3 = clock();
  elapsed_time = (double)(t3 - t2) / CLOCKS_PER_SEC;
  X("Read %d rows data, cost time: %f seconds", counts, elapsed_time);

  CHK0(free_connect, 0);
  return 0;
}

static int case_4(void) {
  CHK0(create_sql_connect, 0);
  CHK1(use_db, test_db, 0);
  CHK0(check_t_table, 0);

  clock_t t2 = clock();
  int counts = fetch_scroll_test("t_table");
  if (counts < 0) return -1;

  clock_t t3 = clock();
  double elapsed_time = (double)(t3 - t2) / CLOCKS_PER_SEC;
  X("Read %d rows data, cost time: %f seconds", counts, elapsed_time);

  //CHK0(free_connect, 0);
  return 0;
}

static int case_5(void) {
  CHK0(create_sql_connect, 0);
  CHK1(use_db, test_db, 0);
  CHK0(check_t_table, 0);

  CHK1(more_result_test, "t_table", 0);

  CHK0(free_connect, 0);
  return 0;
}

static int case_6(void) {
  CHK0(create_sql_connect, 0);
  CHK1(use_db, test_db, 0);
  CHK0(check_t_table, 0);

  CHK0(row_count_test, 0);

  CHK0(free_connect, 0);
  return 0;
}

static int case_7(void) {
  CHK0(create_sql_connect, 0);
  CHK1(use_db, test_db, 0);
  CHK0(check_t_table, 0);

  CHK1(primary_key_test, (SQLCHAR *)"t_table", 0);

  CHK0(free_connect, 0);
  return 0;
}

static int case_8(void) {
  CHK0(create_sql_connect, 0);
  CHK1(use_db, test_db, 0);
  CHK0(check_t_table, 0);

  CHK0(num_param_t_table_test, 0);

  CHK0(free_connect, 0);
  return 0;
}

static int case_9(void) {
  CHK0(create_sql_connect, 0);
  CHK1(use_db, test_db, 0);

  CHK0(get_type_info_test, 0);

  CHK0(free_connect, 0);
  return 0;
}

static int case_9_1(void) {
  CHK0(create_sql_connect, 0);

  CHK0(get_type_info_test, 0);

  CHK0(free_connect, 0);
  return 0;
}

static int case_10(void) {
  CHK0(create_sql_connect, 0);
  CHK1(use_db, test_db, 0);
  CHK0(check_t_table, 0);

  CHK0(set_stmt_attr_test, 0);

  CHK0(free_connect, 0);
  return 0;
}

static int case_11(void) {
  CHK0(create_sql_connect, 0);
  CHK1(use_db, test_db, 0);
  CHK0(check_t_table, 0);

  CHK0(get_stmt_attr_test, 0);

  CHK0(free_connect, 0);
  return 0;
}

static int case_12() {
  SQLRETURN sr;

  sr = CALL_SQLAllocHandle(SQL_HANDLE_DBC, link_info->ctx.henv, &link_info->ctx.hconn);
  if (sr != SQL_SUCCESS && sr != SQL_SUCCESS_WITH_INFO) return -1;

  X("connect dsn:%s user:%s pwd:%s", link_info->dsn, link_info->user, link_info->pwd);

  // sr = CALL_SQLConnect(link_info->ctx.hconn, (SQLCHAR*)link_info->dsn, SQL_NTS, (SQLCHAR*)link_info->user, SQL_NTS, (SQLCHAR*)link_info->pwd, SQL_NTS);
  // if (sr != SQL_SUCCESS && sr != SQL_SUCCESS_WITH_INFO) return -1;
  // X("connect dsn:%s result:%d", link_info->dsn, sr);

  SQLHDBC hDbc = link_info->ctx.hconn;
  sr = SQLConnect(hDbc, (SQLCHAR*)link_info->dsn, SQL_NTS, (SQLCHAR *)"wrong_dsn", 0, NULL, 0);
  if (sr != SQL_SUCCESS) {
    // Handle connection error
    SQLCHAR sqlState[6] = { 0 };
    SQLINTEGER nativeError = 0;
    SQLCHAR messageText[SQL_MAX_MESSAGE_LENGTH] = { 0 };
    SQLSMALLINT textLength = 0;

    SQLGetDiagField(SQL_HANDLE_DBC, hDbc, 1, SQL_DIAG_SQLSTATE, sqlState, sizeof(sqlState), NULL);
    SQLGetDiagField(SQL_HANDLE_DBC, hDbc, 1, SQL_DIAG_NATIVE, &nativeError, sizeof(nativeError), NULL);
    SQLGetDiagField(SQL_HANDLE_DBC, hDbc, 1, SQL_DIAG_MESSAGE_TEXT, messageText, sizeof(messageText), &textLength);

    printf("Connection failed:\n");
    printf("SQLSTATE: %s\n", sqlState);
    printf("Native Error: %d\n", nativeError);
    printf("Message Text: %.*s\n", textLength, messageText);
  }
  CHK0(free_connect, 0);
  return 0;
}

static int case_13(void) {
  int r = 0;

  r = CALL_SQLAllocHandle(SQL_HANDLE_DBC, link_info->ctx.henv, &link_info->ctx.hconn);
  if (r != SQL_SUCCESS && r != SQL_SUCCESS_WITH_INFO) return -1;
  SQLHANDLE hconn = link_info->ctx.hconn;

  X("connect dsn:%s user:%s pwd:%s", link_info->dsn, link_info->user, link_info->pwd);
  r = CALL_SQLConnect(hconn, (SQLCHAR*)link_info->dsn, SQL_NTS, (SQLCHAR*)link_info->user, SQL_NTS, (SQLCHAR*)link_info->pwd, SQL_NTS);
  if (r != SQL_SUCCESS && r != SQL_SUCCESS_WITH_INFO) return -1;
  X("connect dsn:%s result:%d", link_info->dsn, r);

  r = CALL_SQLSetConnectAttr(hconn, SQL_ATTR_LOGIN_TIMEOUT, (SQLPOINTER)30, SQL_IS_UINTEGER);
  X("CALL_SQLSetConnectAttr SQL_ATTR_LOGIN_TIMEOUT set 30, result:%d", r);

  SQLLEN login_time_out;
  r = SQLGetStmtAttr(hconn, SQL_ATTR_LOGIN_TIMEOUT, &login_time_out, 0, NULL);
  printGetResult(SQL_HANDLE_DBC, hconn, "SQLGetStmtAttr SQL_ATTR_LOGIN_TIMEOUT", r, login_time_out);

  r = CALL_SQLSetConnectAttr(hconn, SQL_ATTR_PACKET_SIZE, (SQLPOINTER)1048576, SQL_IS_UINTEGER);
  X("CALL_SQLSetConnectAttr SQL_ATTR_PACKET_SIZE set 1048576 byte, result:%d", r);

  SQLLEN packet_size;
  r = SQLGetStmtAttr(hconn, SQL_ATTR_PACKET_SIZE, &packet_size, 0, NULL);
  printGetResult(SQL_HANDLE_DBC, hconn, "SQLGetStmtAttr SQL_ATTR_PACKET_SIZE", r, packet_size);

  CHK0(free_connect, 0);
  return 0;
}

static int case_14(void) {
  CHK0(create_sql_connect, 0);
  CHK1(use_db, test_db, 0);

  CHK0(end_tran_test, 0);

  CHK0(free_connect, 0);
  return 0;
}

static int case_15(void) {
  CHK0(create_sql_connect, 0);
  CHK1(use_db, test_db, 0);
  CHK0(check_t_table, 0);

  CHK1(describe_col_test, "t_table", 0);
  CHK0(free_connect, 0);
  return 0;
}

static int case_16(void) {
  CHK0(create_sql_connect, 0);
  CHK1(use_db, test_db, 0);
  CHK0(check_t_table, 0);

  CHK1(col_attribute_test, "t_table", 0);
  CHK0(free_connect, 0);
  return 0;
}

static const int default_supported = 1;
static const int default_unsupported = 2;
static bool isTestCase(int argc, char* argv[], const char* test_case, const int support) {
  if (argc <= 1 && support == default_supported) return true;
  if (argc <= 1 && support == default_unsupported) return false;
  for (int i = 1; i < argc; i++) {
    if (strcmp(argv[i], test_case) == 0) return true;
  }
  return false;
}

static int example() {
  SQLHANDLE henv = SQL_NULL_HANDLE;
  SQLHANDLE hdbc = SQL_NULL_HANDLE;
  SQLHANDLE hstmt = SQL_NULL_HANDLE;

  SQLRETURN sr = SQL_SUCCESS;

  SQLAllocHandle(SQL_HANDLE_ENV, SQL_NULL_HANDLE, &henv);
  SQLSetEnvAttr(henv, SQL_ATTR_ODBC_VERSION, (SQLPOINTER)SQL_OV_ODBC3, 0);
  SQLSetEnvAttr(henv, SQL_ATTR_CONNECTION_POOLING, (SQLPOINTER)SQL_CP_ONE_PER_DRIVER, 0);

  SQLAllocHandle(SQL_HANDLE_DBC, henv, &hdbc);

  // create a connection to tdengine data source
  SQLCHAR OutConnectionString[1024] = {0};
  SQLSMALLINT StringLength2 = 0;
 
  char* conn_str = "DSN=TAOS_ODBC_DSN; server=127.0.0.1:6030; uid=root; pwd=taosdata; db=meter";
  sr = SQLDriverConnect(hdbc,
                   NULL,
                   conn_str,
                   (SQLSMALLINT)strlen(conn_str),
                   OutConnectionString,
                   sizeof(OutConnectionString),
                   &StringLength2,
                   SQL_DRIVER_NOPROMPT);

  SQLAllocHandle(SQL_HANDLE_STMT, hdbc, &hstmt);

  // create test table
  char* my_table = "my_table";
  char create_table_sql[256];
  sprintf(create_table_sql, "CREATE TABLE if not exists %s (`ts` TIMESTAMP, `double_val` DOUBLE, `int_val` INT)", my_table);
  SQLExecDirect(hstmt, (SQLCHAR*)create_table_sql, SQL_NTS);
 
  // write data into test table
  char insert_sql[256];
  sprintf(insert_sql, "insert into %s (ts, double_val, int_val) values (now(), 100.0, 1)", my_table);
  SQLExecDirect(hstmt, (SQLCHAR*)insert_sql, SQL_NTS);
  SQLLEN numberOfrows;
  SQLRowCount(hstmt, &numberOfrows);
  printf("insert count: %lld\n", numberOfrows);

  // reset cursor
  SQLCloseCursor(hstmt);

  // read data from table
  char select_sql[256];
  sprintf(select_sql, "select ts, double_val, int_val from %s", my_table);
  SQLExecDirect(hstmt, (SQLCHAR*)select_sql, SQL_NTS);

  int row = 0;
  SQLSMALLINT numberOfColumns;
  CALL_SQLNumResultCols(hstmt, &numberOfColumns);

  while (SQLFetch(hstmt) == SQL_SUCCESS) {
    row++;
    for (int i = 1; i <= numberOfColumns; i++) {
      SQLCHAR columnData[256];
      SQLLEN indicator;
      SQLGetData(hstmt, i, SQL_C_CHAR, columnData, sizeof(columnData), &indicator);
      if (indicator != SQL_NULL_DATA) {
        printf("Row:%d Column %d: %s \n", row, i, columnData);
      }
    }
  }

  // close handle
  SQLFreeHandle(SQL_HANDLE_STMT, hstmt);
  SQLDisconnect(hdbc);
  SQLFreeHandle(SQL_HANDLE_DBC, hdbc);
  SQLFreeHandle(SQL_HANDLE_ENV, henv);

  return 0;
}

static int run(int argc, char* argv[]) {
  init();

  if (isTestCase(argc, argv, "example", default_supported)) CHK0(example, 0);
  if (isTestCase(argc, argv, "db_test", default_supported)) CHK0(db_test, 0);
  if (isTestCase(argc, argv, "case_1", default_supported)) CHK0(case_1, 0);
  if (isTestCase(argc, argv, "case_2", default_supported)) CHK0(case_2, 0);
  if (isTestCase(argc, argv, "case_3", default_supported)) CHK0(case_3, 0);
  if (isTestCase(argc, argv, "case_4", default_supported)) CHK0(case_4, 0);
  if (isTestCase(argc, argv, "case_5", default_supported)) CHK0(case_5, 0);
  if (isTestCase(argc, argv, "case_6", default_supported)) CHK0(case_6, 0);
  if (isTestCase(argc, argv, "case_7", default_supported)) CHK0(case_7, 0);
  if (isTestCase(argc, argv, "case_8", default_supported)) CHK0(case_8, 0);
  if (isTestCase(argc, argv, "case_9", default_supported)) CHK0(case_9, 0);
  if (isTestCase(argc, argv, "case_9_1", default_supported)) CHK0(case_9_1, 0);
  if (isTestCase(argc, argv, "case_10", default_supported)) CHK0(case_10, 0);
  if (isTestCase(argc, argv, "case_11", default_supported)) CHK0(case_11, 0);
  if (isTestCase(argc, argv, "case_12", default_supported)) CHK0(case_12, 0);
  if (isTestCase(argc, argv, "case_13", default_supported)) CHK0(case_13, 0);
  if (isTestCase(argc, argv, "case_14", default_supported)) CHK0(case_14, 0);
  if (isTestCase(argc, argv, "case_15", default_supported)) CHK0(case_15, 0);
  if (isTestCase(argc, argv, "case_16", default_supported)) CHK0(case_16, 0);

  X("The test finished successfully.");
  return 0;
}

static int cloud_test(int argc, char* argv[]) {
  CHK0(init_henv, 0);
  CHK0(create_driver_conn, 0);
  CHK0(show_tables, 0);
  if (isTestCase(argc, argv, "case_3", default_supported)) CHK0(case_3, 0);

  X("Cloud_test finished successfully.");
  return 0;
}

static int mysql_help_test(int argc, char* argv[]) {
  CHK0(init, 0);
  if (isTestCase(argc, argv, "case_2", default_supported)) CHK0(case_2, 0);
  if (isTestCase(argc, argv, "case_4", default_supported)) CHK0(case_4, 0);
  if (isTestCase(argc, argv, "case_9", default_supported)) CHK0(case_9, 0);
  if (isTestCase(argc, argv, "case_9_1", default_supported)) CHK0(case_9_1, 0);
  if (isTestCase(argc, argv, "case_10", default_supported)) CHK0(case_10, 0);
  if (isTestCase(argc, argv, "case_13", default_supported)) CHK0(case_13, 0);

  X("The test finished successfully.");
  return 0;
}

static int server_help_test(int argc, char* argv[]) {
  CHK0(init, 0);
  if (isTestCase(argc, argv, "db_test", default_supported)) CHK0(db_test, 0);
  if (isTestCase(argc, argv, "case_9", default_supported)) CHK0(case_9, 0);
  if (isTestCase(argc, argv, "case_9_1", default_supported)) CHK0(case_9_1, 0);
  if (isTestCase(argc, argv, "case_10", default_supported)) CHK0(case_10, 0);
  if (isTestCase(argc, argv, "case_13", default_supported)) CHK0(case_13, 0);

  X("SQLServer help test skip.");
  return 0;
}

int main(int argc, char* argv[])
{
  int r = 0;
  do {
    if (argc >= 2 && strcmp(argv[1], LINKMODENATIVE) == 0) {
      link_info = &_native_link;
      r = run(argc - 1, argv + 1);
    }
    else if (argc >= 2 && strcmp(argv[1], LINKMODEWS) == 0) {
      link_info = &_websocket_link;
      r = run(argc - 1, argv + 1);
    }
    else if (argc >= 2 && strcmp(argv[1], LINKMODECLOUD) == 0) {
      link_info = &_cloud_link;
      r = cloud_test(argc - 1, argv + 1);
    }
    else if (argc >= 2 && strcmp(argv[1], LINKMODEMYSQL) == 0) {
      link_info = &_mysql_link;
      r = mysql_help_test(argc - 1, argv + 1);
    }
    else if (argc >= 2 && strcmp(argv[1], LINKMODESQLSERVER) == 0) {
      link_info = &_sqlserver_link;
      r = server_help_test(argc - 1, argv + 1);
    }
    else {
      link_info = &_native_link;
      r = run(argc, argv);
      if (r != 0) break;
      link_info = &_websocket_link;
      r = run(argc, argv);
    }
  } while (0);

  fprintf(stderr, "==%s==\n", r ? "failure" : "success");
  return !!r;
}<|MERGE_RESOLUTION|>--- conflicted
+++ resolved
@@ -1085,22 +1085,15 @@
     }
 
     valstr[0] = '\0';
-<<<<<<< HEAD
     ret = SQLColAttribute(hstmt, i, SQL_DESC_LABEL, valstr, sizeof(valstr), &valLen, NULL);
     if (ret == SQL_SUCCESS) {
       printf("SQL_DESC_LABEL: %.*s\n", valLen, valstr);
-=======
-    ret = SQLColAttribute(hstmt, i, SQL_DESC_LOCAL_TYPE_NAME, valstr, sizeof(valstr), &valLen, NULL);
-    if (ret == SQL_SUCCESS) {
-      printf("SQL_DESC_LOCAL_TYPE_NAME: %.*s\n", valLen, valstr);
->>>>>>> 911aba3e
     }
     else {
       printf("Failed to get column attribute.\n");
     }
 
     valstr[0] = '\0';
-<<<<<<< HEAD
     ret = SQLColAttribute(hstmt, i, SQL_DESC_CATALOG_NAME, valstr, sizeof(valstr), &valLen, NULL);
     if (ret == SQL_SUCCESS) {
       printf("SQL_DESC_CATALOG_NAME: %.*s\n", valLen, valstr);
@@ -1112,12 +1105,7 @@
     SQLLEN val = 0;
     ret = SQLColAttribute(hstmt, i, SQL_DESC_TYPE, NULL, SQL_IS_INTEGER, &valLen, &val);
     if (ret == SQL_SUCCESS) {
-      printf("SQL_DESC_TYPE: %lld\n", val);
-=======
-    ret = SQLColAttribute(hstmt, i, SQL_DESC_TYPE, valstr, sizeof(valstr), &valLen, NULL);
-    if (ret == SQL_SUCCESS) {
-      printf("SQL_DESC_TYPE: %.*s\n", valLen, valstr);
->>>>>>> 911aba3e
+      printf("SQL_DESC_TYPE: "SQLLEN_FORMAT"\n", val);
     }
     else {
       printf("Failed to get column attribute.\n");
@@ -1127,7 +1115,7 @@
     val = 0;
     ret = SQLColAttribute(hstmt, i, SQL_DESC_COUNT, NULL, SQL_IS_INTEGER, &valLen, &val);
     if (ret == SQL_SUCCESS) {
-      printf("SQL_DESC_COUNT: %lld\n", val);
+      printf("SQL_DESC_COUNT: "SQLLEN_FORMAT"\n", val);
     }
     else {
       printf("Failed to get column attribute.\n");
@@ -1137,7 +1125,7 @@
     val = 0;
     ret = SQLColAttribute(hstmt, i, SQL_DESC_PRECISION, NULL, SQL_IS_INTEGER, &valLen, &val);
     if (ret == SQL_SUCCESS) {
-      printf("SQL_DESC_PRECISION: %lld\n", val);
+      printf("SQL_DESC_PRECISION: "SQLLEN_FORMAT"\n", val);
     }
     else {
       printf("Failed to get column attribute.\n");
@@ -1147,7 +1135,7 @@
     val = 0;
     ret = SQLColAttribute(hstmt, i, SQL_DESC_SCALE, NULL, SQL_IS_INTEGER, &valLen, &val);
     if (ret == SQL_SUCCESS) {
-      printf("SQL_DESC_SCALE: %lld\n", val);
+      printf("SQL_DESC_SCALE: "SQLLEN_FORMAT"\n", val);
     }
     else {
       printf("Failed to get column attribute.\n");
@@ -1549,7 +1537,7 @@
   SQLExecDirect(hstmt, (SQLCHAR*)insert_sql, SQL_NTS);
   SQLLEN numberOfrows;
   SQLRowCount(hstmt, &numberOfrows);
-  printf("insert count: %lld\n", numberOfrows);
+  printf("insert count: "SQLLEN_FORMAT"\n", numberOfrows);
 
   // reset cursor
   SQLCloseCursor(hstmt);
