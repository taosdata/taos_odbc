/*
 * MIT License
 *
 * Copyright (c) 2022-2023 freemine <freemine@yeah.net>
 *
 * Permission is hereby granted, free of charge, to any person obtaining a copy
 * of this software and associated documentation files (the "Software"), to deal
 * in the Software without restriction, including without limitation the rights
 * to use, copy, modify, merge, publish, distribute, sublicense, and/or sell
 * copies of the Software, and to permit persons to whom the Software is
 * furnished to do so, subject to the following conditions:
 *
 * The above copyright notice and this permission notice shall be included in
 * all copies or substantial portions of the Software.
 *
 * THE SOFTWARE IS PROVIDED "AS IS", WITHOUT WARRANTY OF ANY KIND, EXPRESS OR
 * IMPLIED, INCLUDING BUT NOT LIMITED TO THE WARRANTIES OF MERCHANTABILITY,
 * FITNESS FOR A PARTICULAR PURPOSE AND NONINFRINGEMENT. IN NO EVENT SHALL THE
 * AUTHORS OR COPYRIGHT HOLDERS BE LIABLE FOR ANY CLAIM, DAMAGES OR OTHER
 * LIABILITY, WHETHER IN AN ACTION OF CONTRACT, TORT OR OTHERWISE, ARISING FROM,
 * OUT OF OR IN CONNECTION WITH THE SOFTWARE OR THE USE OR OTHER DEALINGS IN THE
 * SOFTWARE.
 */

#include "odbc_helpers.h"

#include "enums.h"
#include "test_config.h"

#include <assert.h>
#ifndef _WIN32
#include <dlfcn.h>
#endif
#include <errno.h>
#include <sql.h>
#include <sqlext.h>
#include <stdarg.h>
#include <stddef.h>
#include <stdio.h>
#include <stdlib.h>
#include <string.h>
#include <taos.h>

#define TEST_CASE_BEG(_func)                                \
  D("test case: %s...", _func)

#define TEST_CASE_END(_func, _exp)                          \
  if (MATCH(r, _exp)) {                                     \
    D("test case: %s --> %s%s%s",                           \
                    _func,                                  \
                    color_green(),                          \
                    "succeeded",                            \
                    color_reset());                         \
  } else if (r) {                                           \
    D("test case: %s --> %s%s%s",                           \
                    _func,                                  \
                    color_red(),                            \
                    "failed",                               \
                    color_reset());                         \
    return -1;                                              \
  } else {                                                  \
    D("test case: %s --> %s%s%s",                           \
                    _func,                                  \
                    color_red(),                            \
                    "failure expected but succeeded",       \
                    color_reset());                         \
    return -1;                                              \
  }

#define CHK0(_func, _exp)                                                                          \
  {                                                                                                \
    int r;                                                                                         \
    TEST_CASE_BEG(#_func "(" #_exp ")");                                                           \
    r = _func();                                                                                   \
    TEST_CASE_END(#_func "(" #_exp ")", _exp);                                                     \
  }

#define CHK1(_func, _arg1, _exp)                                                                   \
  {                                                                                                \
    int r;                                                                                         \
    TEST_CASE_BEG(#_func "(" #_arg1 "," #_exp ")");                                                \
    r = _func(_arg1);                                                                              \
    TEST_CASE_END(#_func "(" #_arg1 "," #_exp ")", _exp);                                          \
  }

#define CHK2(_func, _v1, _v2, _exp)                                                                \
  {                                                                                                \
    int r;                                                                                         \
    TEST_CASE_BEG(#_func "(" #_v1 "," #_v2 "," #_exp ")");                                         \
    r = _func(_v1, _v2);                                                                           \
    TEST_CASE_END(#_func "(" #_v1 "," #_v2 "," #_exp ")", _exp);                                   \
  }

#define CHK3(_func, _v1, _v2, _v3, _exp)                                                           \
  {                                                                                                \
    int r;                                                                                         \
    TEST_CASE_BEG(#_func "(" #_v1 "," #_v2 "," #_v3 "," #_exp ")");                                \
    r = _func(_v1, _v2, _v3);                                                                      \
    TEST_CASE_END(#_func "(" #_v1 "," #_v2 "," #_v3 "," #_exp ")", _exp);                          \
  }

#define CHK4(_func, _v1, _v2, _v3, _v4, _exp)                                                      \
  {                                                                                                \
    int r;                                                                                         \
    TEST_CASE_BEG(#_func "(" #_v1 "," #_v2 "," #_v3 "," #_v4 "," #_exp ")");                       \
    r = _func(_v1, _v2, _v3, _v4);                                                                 \
    TEST_CASE_END(#_func "(" #_v1 "," #_v2 "," #_v3 "," #_v4 "," #_exp ")", _exp);                 \
  }

#define MATCH(a, b)  (!!(a) == !!(b))

__attribute__((unused))
static int test_ok(void)
{
  return 0;
}

__attribute__((unused))
static int test_failure(void)
{
  return -1;
}

__attribute__((unused))
static int test_so(const char *so)
{
  void *h1 = dlopen(so, RTLD_NOW);
  if (h1 == NULL) {
    D("%s", dlerror());
    return -1;
  }

  int (*get_nr_load)(void);

  int r = -1;

  get_nr_load = dlsym(h1, "get_nr_load");
  if (!get_nr_load) {
    D("`get_nr_load` not exported in [%s]", so);
    goto fail_dlsym;
  }

  int nr_load = get_nr_load();
  if (nr_load != 1) {
    D("internal logic error in [%s]", so);
    goto fail_get_nr_load;
  }

  r = 0;

fail_get_nr_load:
fail_dlsym:
  dlclose(h1);

  return r ? -1 : 0;
}

__attribute__((unused))
static int _sql_stmt_get_long_data_by_col(SQLHANDLE stmth, SQLSMALLINT ColumnNumber)
{
  char buf[1024];
  buf[0] = '\0';

  char *p = buf;

  SQLUSMALLINT   Col_or_Param_Num    = ColumnNumber;
  SQLSMALLINT    TargetType          = SQL_C_CHAR;
  SQLPOINTER     TargetValuePtr      = (SQLPOINTER)p;
  // TODO: remove this restriction
  SQLLEN         BufferLength        = 4;
  SQLLEN         StrLen_or_Ind;

  while (1) {
    SQLRETURN r = CALL_SQLGetData(stmth, Col_or_Param_Num, TargetType, TargetValuePtr, BufferLength, &StrLen_or_Ind);
    if (r == SQL_NO_DATA) break;
    if (SUCCEEDED(r)) {
      if (StrLen_or_Ind == SQL_NULL_DATA) {
        D("Column[#%d]: [[null]]", ColumnNumber);
        return 0;
      }
      int n = (int)strlen(p);
      if (n == 0) {
        BufferLength += 2;
        A((size_t)BufferLength <= sizeof(buf), "");
        continue;
      }
      p += strlen(p);
      TargetValuePtr = p;
      continue;
    }
    A(0, "");
    return -1;
  }

  D("Column[#%d]: [%s]", ColumnNumber, buf);

  return 0;
}

__attribute__((unused))
static int _sql_stmt_get_long_data(SQLHANDLE stmth, SQLSMALLINT ColumnCount)
{
  int i = 1;
  for (i=1; i<=ColumnCount; ++i) {
    if (_sql_stmt_get_long_data_by_col(stmth, i)) break;
  }

  if (i <= ColumnCount) return -1;

  return 0;
}

__attribute__((unused))
static int _sql_stmt_get_data(SQLHANDLE stmth, SQLSMALLINT ColumnCount)
{
  char buf[1024];
  int i = 1;
  for (i=1; i<=ColumnCount; ++i) {
    SQLUSMALLINT   Col_or_Param_Num    = i;
    SQLSMALLINT    TargetType          = SQL_C_CHAR;
    SQLPOINTER     TargetValuePtr      = (SQLPOINTER)buf;
    SQLLEN         BufferLength        = sizeof(buf);
    SQLLEN         StrLen_or_Ind;

    buf[0] = '\0';
    SQLRETURN r = CALL_SQLGetData(stmth, Col_or_Param_Num, TargetType, TargetValuePtr, BufferLength, &StrLen_or_Ind);
    if (r == SQL_NO_DATA) continue;
    if (r != SQL_SUCCESS) break;
    if (StrLen_or_Ind == SQL_NULL_DATA) {
      D("Column[#%d]: [[null]]", i);
      continue;
    }

    D("Column[#%d]: [%s]", i, buf);

    r = CALL_SQLGetData(stmth, Col_or_Param_Num, TargetType, TargetValuePtr, BufferLength, &StrLen_or_Ind);
    if (FAILED(r) && r != SQL_NO_DATA) break;

    r = CALL_SQLGetData(stmth, Col_or_Param_Num, TargetType, TargetValuePtr, BufferLength, &StrLen_or_Ind);
    if (FAILED(r) && r != SQL_NO_DATA) break;
  }

  if (i <= ColumnCount) return -1;

  return 0;
}

__attribute__((unused))
static int test_sql_stmt_execute_direct(SQLHANDLE stmth, const char *statement)
{
  SQLRETURN r = SQL_SUCCESS;
  SQLSMALLINT ColumnCount = 0;
  int rr = 0;

  r = CALL_SQLExecDirect(stmth, (SQLCHAR*)statement, (SQLINTEGER)strlen(statement));
  if (r != SQL_SUCCESS && r != SQL_SUCCESS_WITH_INFO) return -1;

  r = CALL_SQLNumResultCols(stmth, &ColumnCount);
  if (FAILED(r)) return -1;

  r = CALL_SQLFetch(stmth);
  if (r == SQL_NO_DATA) return 0;

  rr = _sql_stmt_get_data(stmth, ColumnCount);
  if (rr == 0) {
    rr = _sql_stmt_get_data(stmth, ColumnCount);
  }

  CALL_SQLCloseCursor(stmth);

  if (rr) return -1;

  r = CALL_SQLExecDirect(stmth, (SQLCHAR*)statement, (SQLINTEGER)strlen(statement));
  if (r != SQL_SUCCESS && r != SQL_SUCCESS_WITH_INFO) return -1;

  r = CALL_SQLNumResultCols(stmth, &ColumnCount);
  if (FAILED(r)) return -1;

  r = CALL_SQLFetch(stmth);
  if (r == SQL_NO_DATA) return 0;

  rr = _sql_stmt_get_long_data(stmth, ColumnCount);
  if (rr == 0) {
    if (ColumnCount > 1) {
      rr = _sql_stmt_get_long_data(stmth, ColumnCount);
    } else {
      rr = _sql_stmt_get_long_data(stmth, ColumnCount);
    }
  }

  CALL_SQLCloseCursor(stmth);

  return rr ? -1 : 0;
}

__attribute__((unused))
static int do_sql_stmt_execute_direct(SQLHANDLE stmth)
{
  CHK2(test_sql_stmt_execute_direct, stmth, "xshow databases", -1);
  CHK2(test_sql_stmt_execute_direct, stmth, "show databases", 0);
  CHK2(test_sql_stmt_execute_direct, stmth, "drop database if exists foo", 0);
  CHK2(test_sql_stmt_execute_direct, stmth, "create database foo", 0);
  CHK2(test_sql_stmt_execute_direct, stmth, "use foo", 0);
  CHK2(test_sql_stmt_execute_direct, stmth, "show tables", 0);
  CHK2(test_sql_stmt_execute_direct, stmth, "drop table if exists t", 0);
  CHK2(test_sql_stmt_execute_direct, stmth, "create table t (ts timestamp, v int)", 0);
  CHK2(test_sql_stmt_execute_direct, stmth, "select * from t", 0);
  CHK2(test_sql_stmt_execute_direct, stmth, "select count(*) from t", 0);
  CHK2(test_sql_stmt_execute_direct, stmth, "insert into t (ts, v) values (now, 123)", 0);
  CHK2(test_sql_stmt_execute_direct, stmth, "select * from t", 0);
  CHK2(test_sql_stmt_execute_direct, stmth, "select count(*) from t", 0);

  CHK2(test_sql_stmt_execute_direct, stmth, "drop table if exists t", 0);
  CHK2(test_sql_stmt_execute_direct, stmth, "create table if not exists t (ts timestamp, name varchar(20), age int, sex varchar(8), text nchar(3))", 0);
  CHK2(test_sql_stmt_execute_direct, stmth, "insert into t (ts, name, age, sex, text) values (1662861448752, 'name1', 20, 'male', '中国人')", 0);
  CHK2(test_sql_stmt_execute_direct, stmth, "select * from t", 0);

  CHK2(test_sql_stmt_execute_direct, stmth, "drop table if exists t", 0);
  CHK2(test_sql_stmt_execute_direct, stmth, "create table if not exists t (ts timestamp, name varchar(20), age int, sex varchar(8), text nchar(3))", 0);
  CHK2(test_sql_stmt_execute_direct, stmth, "insert into t (ts, name, age, sex, text) values (1662861449753, 'name2', 30, 'female', '苏州人')", 0);
  CHK2(test_sql_stmt_execute_direct, stmth, "select * from t", 0);

  CHK2(test_sql_stmt_execute_direct, stmth, "drop table if exists t", 0);
  CHK2(test_sql_stmt_execute_direct, stmth, "create table if not exists t (ts timestamp, name varchar(20), age int, sex varchar(8), text nchar(3))", 0);
  CHK2(test_sql_stmt_execute_direct, stmth, "insert into t (ts, name, age, sex, text) values (1662861450754, 'name3', null, null, null)", 0);
  CHK2(test_sql_stmt_execute_direct, stmth, "select * from t", 0);

  CHK2(test_sql_stmt_execute_direct, stmth, "drop stable if exists s", 0);
  CHK2(test_sql_stmt_execute_direct, stmth, "create stable s (ts timestamp, v int) tags (id int, name nchar(10))", 0);

  return 0;
}

__attribute__((unused))
static int do_sql_stmt_execute_direct_prepare(SQLHANDLE stmth)
{
  CHK2(test_sql_stmt_execute_direct, stmth, "create database if not exists foo", 0);
  CHK2(test_sql_stmt_execute_direct, stmth, "use foo", 0);
  CHK2(test_sql_stmt_execute_direct, stmth, "create table if not exists t (ts timestamp, v int)", 0);

  // SQLRETURN r;
  // SQL_TIMESTAMP_STRUCT ts = {};
  // SQLLEN cbOrderDate;

  // r = CALL_SQLBindParameter(stmth, 1, SQL_PARAM_INPUT, SQL_C_TYPE_TIMESTAMP, SQL_TYPE_TIMESTAMP, sizeof(ts), 0, &ts, 0, &cbOrderDate);
  // D("input: ipar: %d", 1);
  // D("input: fParamType: %d", SQL_PARAM_INPUT);
  // D("input: fCType: %d", SQL_C_TYPE_TIMESTAMP);
  // D("input: fSqlType: %d", SQL_TYPE_TIMESTAMP);
  // D("input: cbColDef: %ld", sizeof(ts));
  // D("input: ibScale: %d", 0);
  // D("input: rgbValue: %p", &ts);
  // D("input: cbValueMax: %d", 0);
  // D("input: pcbValue: %p", &cbOrderDate);
  // if (r != SQL_SUCCESS && r != SQL_SUCCESS_WITH_INFO) return -1;
  // if (r != SQL_SUCCESS) return -1;

  return 0;
}

__attribute__((unused))
static int do_sql_stmt(SQLHANDLE connh)
{
  SQLRETURN r;
  SQLHANDLE stmth;

  r = CALL_SQLAllocHandle(SQL_HANDLE_STMT, connh, &stmth);
  if (r != SQL_SUCCESS && r != SQL_SUCCESS_WITH_INFO) return -1;

  do {
    r = do_sql_stmt_execute_direct(stmth);
    if (r) break;

    r = do_sql_stmt_execute_direct_prepare(stmth);
  } while (0);

  SQLFreeHandle(SQL_HANDLE_STMT, stmth);

  return r ? -1 : 0;
}

__attribute__((unused))
static int do_conn_get_info(SQLHANDLE connh)
{
  SQLRETURN  r;
  SQLSMALLINT     StringLength;

  char buf[1024];

  r = CALL_SQLGetInfo(connh, SQL_DRIVER_NAME, buf, sizeof(buf), &StringLength);
  if (r != SQL_SUCCESS && r != SQL_SUCCESS_WITH_INFO) return -1;
  D("SQL_DRIVER_NAME: %s", buf);

  r = CALL_SQLGetInfo(connh, SQL_DBMS_NAME, buf, sizeof(buf), &StringLength);
  if (r != SQL_SUCCESS && r != SQL_SUCCESS_WITH_INFO) return -1;
  D("SQL_DBMS_NAME: %s", buf);

  r = CALL_SQLGetInfo(connh, SQL_DM_VER, buf, sizeof(buf), &StringLength);
  if (r != SQL_SUCCESS && r != SQL_SUCCESS_WITH_INFO) return -1;
  D("SQL_DM_VER: %s", buf);

  return 0;
}

__attribute__((unused))
static int test_sql_driver_conn(SQLHANDLE connh, const char *conn_str)
{
  SQLRETURN r;
  SQLHWND WindowHandle = NULL;
  SQLCHAR *InConnectionString = (SQLCHAR*)conn_str;
  SQLSMALLINT StringLength1 = (SQLSMALLINT)strlen(conn_str);
  SQLCHAR OutConnectionString[1024];
  SQLSMALLINT BufferLength = sizeof(OutConnectionString);
  SQLSMALLINT StringLength2 = 0;
  SQLUSMALLINT DriverCompletion = SQL_DRIVER_NOPROMPT;

  OutConnectionString[0] = '\0';

  r = CALL_SQLDriverConnect(connh, WindowHandle, InConnectionString, StringLength1, OutConnectionString, BufferLength, &StringLength2, DriverCompletion);
  if (r != SQL_SUCCESS && r != SQL_SUCCESS_WITH_INFO) return -1;

  do {
// #define LOOPING
#ifdef LOOPING        /* { */
again:
#endif                /* } */
    r = do_conn_get_info(connh);
#ifdef LOOPING        /* { */
    if (r == 0) goto again;
#endif                /* } */

    if (r) break;

// #define LOOPING
#ifdef LOOPING        /* { */
again:
#endif                /* } */
    r = do_sql_stmt(connh);
#ifdef LOOPING        /* { */
    if (r == 0) goto again;
#endif                /* } */
  } while (0);

  SQLDisconnect(connh);

  return r ? -1 : 0;
}

__attribute__((unused))
static int test_sql_conn(SQLHANDLE connh, const char *dsn, const char *uid, const char *pwd)
{
  int r = 0;
  SQLRETURN sr = SQL_SUCCESS;

  sr = CALL_SQLConnect(connh, (SQLCHAR*)dsn, SQL_NTS, (SQLCHAR*)uid, SQL_NTS, (SQLCHAR*)pwd, SQL_NTS);
  if (sr != SQL_SUCCESS && sr != SQL_SUCCESS_WITH_INFO) return -1;

  do {
// #define LOOPING
#ifdef LOOPING        /* { */
again:
#endif                /* } */
    r = do_conn_get_info(connh);
#ifdef LOOPING        /* { */
    if (r == 0) goto again;
#endif                /* } */

    if (r) break;

// #define LOOPING
#ifdef LOOPING        /* { */
again:
#endif                /* } */
    r = do_sql_stmt(connh);
#ifdef LOOPING        /* { */
    if (r == 0) goto again;
#endif                /* } */
  } while (0);

  CALL_SQLDisconnect(connh);

  return r ? -1 : 0;
}

__attribute__((unused))
static int do_sql_driver_conns(SQLHANDLE connh)
{
#ifndef FAKE_TAOS
  CHK4(test_sql_conn, connh, "TAOS_ODBC_DSN", NULL, NULL, 0);
  CHK4(test_sql_conn, connh, "TAOS_ODBC_DSN", "root", "taosdata", 0);
  CHK4(test_sql_conn, connh, "TAOS_ODBC_DSN", "root", NULL, 0);
  CHK4(test_sql_conn, connh, "TAOS_ODBC_DSN", NULL, "taosdata", 0);
  CHK4(test_sql_conn, connh, "TAOS_ODBC_DSN", "root", "", -1);
  CHK4(test_sql_conn, connh, "TAOS_ODBC_DSN", "", "taosdata", -1);
  CHK4(test_sql_conn, connh, "TAOS_ODBC_DSN", "", "", -1);
  CHK4(test_sql_conn, connh, "TAOS_ODBC_DSN", "", NULL, -1);
  CHK4(test_sql_conn, connh, "TAOS_ODBC_DSN", NULL, "", -1);
  CHK2(test_sql_driver_conn, connh, "bad", -1);
  CHK2(test_sql_driver_conn, connh, "DSN=NOT_EXIST", -1);
#ifndef _WIN32                     /* { */
  // NOTE: since TDengine 3.1.x.x, taosd is not included in so-called TDengine OSS package on Windows Platform
  //       no free lunch, haha
  CHK2(test_sql_driver_conn, connh, "Driver={TAOS_ODBC_DRIVER};Server=" SERVER_FOR_TEST "", 0);
#endif                             /* } */
  CHK2(test_sql_driver_conn, connh, "DSN=TAOS_ODBC_DSN", 0);
  CHK2(test_sql_driver_conn, connh, "Driver={TAOS_ODBC_DRIVER};DB=what", -1);
#ifndef _WIN32                     /* { */
  // NOTE: since TDengine 3.1.x.x, taosd is not included in so-called TDengine OSS package on Windows Platform
  //       no free lunch, haha
  CHK2(test_sql_driver_conn, connh, "DSN=TAOS_ODBC_DSN;Server=" SERVER_FOR_TEST "", 0);
#endif                             /* } */
  CHK2(test_sql_driver_conn, connh, "DSN=TAOS_ODBC_DSN;Server=127.0.0.1:6666", -1);
#endif

#ifdef HAVE_TAOSWS                /* { */
  CHK4(test_sql_conn, connh, "TAOS_ODBC_WS_DSN", NULL, NULL, 0);
  CHK4(test_sql_conn, connh, "TAOS_ODBC_WS_DSN", "root", "taosdata", 0);
  CHK4(test_sql_conn, connh, "TAOS_ODBC_WS_DSN", "root", NULL, 0);
  CHK4(test_sql_conn, connh, "TAOS_ODBC_WS_DSN", NULL, "taosdata", 0);
  // CHK4(test_sql_conn, connh, "TAOS_ODBC_WS_DSN", "root", "", -1);
  // CHK4(test_sql_conn, connh, "TAOS_ODBC_WS_DSN", "", "taosdata", -1);
  // CHK4(test_sql_conn, connh, "TAOS_ODBC_WS_DSN", "", "", -1);
  // CHK4(test_sql_conn, connh, "TAOS_ODBC_WS_DSN", "", NULL, -1);
  // CHK4(test_sql_conn, connh, "TAOS_ODBC_WS_DSN", NULL, "", -1);
  CHK2(test_sql_driver_conn, connh, "bad", -1);
  CHK2(test_sql_driver_conn, connh, "DSN=NOT_EXIST", -1);
  CHK2(test_sql_driver_conn, connh, "Driver={TAOS_ODBC_DRIVER};URL={http://www.examples.com};Server=" WS_FOR_TEST "", 0);
  CHK2(test_sql_driver_conn, connh, "DSN=TAOS_ODBC_WS_DSN", 0);
  CHK2(test_sql_driver_conn, connh, "Driver={TAOS_ODBC_DRIVER};URL={http://" WS_FOR_TEST "};DB=what", -1);
  CHK2(test_sql_driver_conn, connh, "DSN=TAOS_ODBC_WS_DSN;URL={http://www.examples.com};Server=" WS_FOR_TEST "", 0);
<<<<<<< HEAD
  
  // Note that the ws_connect interface is blocking
=======

  // Note that the ws_connect_with_dsn interface is blocking
>>>>>>> ab800d8e
  // CHK2(test_sql_driver_conn, connh, "DSN=TAOS_ODBC_WS_DSN;URL={http://www.examples.com};Server=127.0.0.1:6666", -1);
#endif                            /* } */

  return 0;
}

__attribute__((unused))
static int do_sql_alloc_conn(SQLHANDLE envh)
{
  SQLRETURN r;
  SQLHANDLE connh;

  r = CALL_SQLAllocHandle(SQL_HANDLE_DBC, envh, &connh);
  if (r != SQL_SUCCESS && r != SQL_SUCCESS_WITH_INFO) return -1;

// #define LOOPING
#ifdef LOOPING        /* { */
again:
#endif                /* } */
  r = do_sql_driver_conns(connh);
#ifdef LOOPING        /* { */
  if (r == 0) goto again;
#endif                /* } */

  SQLFreeHandle(SQL_HANDLE_DBC, connh);
  return r ? -1 : 0;
}

__attribute__((unused))
static int test_sql_alloc_env(void)
{
  SQLRETURN r;
  SQLHANDLE envh;

  r = SQLAllocHandle(SQL_HANDLE_ENV, SQL_NULL_HANDLE, &envh);
  if (r != SQL_SUCCESS && r != SQL_SUCCESS_WITH_INFO) {
    D("failure in SQLAllocHandle(SQL_HANDLE_ENV)");
    return -1;
  }

  r = CALL_SQLSetEnvAttr(envh, SQL_ATTR_ODBC_VERSION, (SQLPOINTER)SQL_OV_ODBC3, 0);
  if (r != SQL_SUCCESS && r != SQL_SUCCESS_WITH_INFO) return -1;

// #define LOOPING
#ifdef LOOPING        /* { */
again:
#endif                /* } */
  r = do_sql_alloc_conn(envh);
#ifdef LOOPING        /* { */
  if (r==0) goto again;
#endif                /* } */

  SQLFreeHandle(SQL_HANDLE_ENV, envh);

  return r ? -1 : 0;
}

static int do_cases(void)
{
  CHK0(test_ok, 0);
  CHK0(test_failure, -1);
#ifdef __APPLE__
  CHK1(test_so, "/tmp/not_exists.dylib", -1);
  CHK1(test_so, "libtaos_odbc.dylib", 0);
#elif defined(_WIN32)
  CHK1(test_so, "taos_odbc.dll", -1);

  char dll_fullname[256] = {0};
#ifdef TODBC_X86
  char *dll_fullpath = "C:/TDengine/taos_odbc/x86/bin";
#else
  char *dll_fullpath = "C:/TDengine/taos_odbc/x64/bin";
#endif
  (void)snprintf(dll_fullname, sizeof(dll_fullname), "%s/%s", dll_fullpath, "taos_odbc.dll");

  if (!SetDllDirectory(dll_fullpath)) {  
    fprintf(stderr, "set dll directory failed.\n");
    return -1;
  }
  CHK1(test_so, dll_fullname, 0);

  CHK1(test_so, "taos_odbc.dll", 0);
#else
  CHK1(test_so, "/tmp/not_exists.so", -1);
  CHK1(test_so, "libtaos_odbc.so", 0);
#endif
  CHK0(test_sql_alloc_env, 0);

  return 0;
}

#define RUN_E(fmt, ...) fprintf(stderr, "" fmt "\n", ##__VA_ARGS__)

typedef struct options_s          options_t;
struct options_s {
  const char *dsn_or_conn;
  const char *uid;
  const char *pwd;

  uint8_t     dsn:1;
};

int open_conn(SQLHANDLE *henv, SQLHANDLE *hconn, SQLHANDLE *hstmt, const options_t *options)
{
  int r = -1;

  SQLRETURN sr;

  sr = SQLAllocHandle(SQL_HANDLE_ENV, SQL_NULL_HANDLE, henv);
  if (!SQL_SUCCEEDED(sr)) {
    RUN_E("SQLAllocHandle failure");
    goto end1;
  }

  sr = SQLSetEnvAttr(*henv, SQL_ATTR_ODBC_VERSION, (SQLPOINTER)SQL_OV_ODBC3, 0);
  if (!SQL_SUCCEEDED(sr)) {
    RUN_E("SQLSetEnvAttr failure");
    goto end2;
  }

  sr = CALL_SQLAllocHandle(SQL_HANDLE_DBC, *henv, hconn);
  if (!SQL_SUCCEEDED(sr)) {
    RUN_E("SQLAllocHandle failure");
    goto end3;
  }

  if (options->dsn) {
    sr = CALL_SQLConnect(*hconn, (SQLCHAR*)options->dsn_or_conn, SQL_NTS, (SQLCHAR*)options->uid, SQL_NTS, (SQLCHAR*)options->pwd, SQL_NTS);
    if (!SQL_SUCCEEDED(sr)) {
      RUN_E("SQLConnect failure");
      goto end4;
    }
  } else {
    sr = CALL_SQLDriverConnect(*hconn, NULL, (SQLCHAR*)options->dsn_or_conn, SQL_NTS, NULL, 0, NULL, SQL_DRIVER_NOPROMPT);
    if (!SQL_SUCCEEDED(sr)) {
      RUN_E("SQLDriverConnect failure");
      goto end4;
    }
  }

  sr = CALL_SQLAllocHandle(SQL_HANDLE_STMT, *hconn, hstmt);
  if (!SQL_SUCCEEDED(sr)) {
    RUN_E("SQLAllocHandle failure");
    goto end5;
  }

  return 0;

end5:
  SQLDisconnect(*hconn);

end4:

end3:
  SQLFreeHandle(SQL_HANDLE_DBC, *hconn);
  *hconn = SQL_NULL_HANDLE;

end2:
  SQLFreeHandle(SQL_HANDLE_ENV, *henv);
  *henv = SQL_NULL_HANDLE;

end1:

  return r;
}

static int exec_direct(SQLHANDLE hstmt, const char *sql)
{
  SQLRETURN sr = SQL_SUCCESS;

  sr = SQLExecDirect(hstmt, (SQLCHAR*)sql, SQL_NTS);
  if (!SQL_SUCCEEDED(sr)) {
    RUN_E("SQLExecDirect failure");
    return -1;
  }

  return 0;
}

static int run_SQLGetData2(SQLHANDLE hstmt, SQLUSMALLINT Col_or_Param_Num, SQLSMALLINT TargetType, SQLLEN BufferLength, size_t fix_length)
{
  int r = 0;
  SQLRETURN sr = SQL_SUCCESS;

  sr = SQLFetch(hstmt);
  if (sr == SQL_NO_DATA) return 0;
  if (!SQL_SUCCEEDED(sr)) {
    RUN_E("SQLExecDirect failure");
    return -1;
  }

  size_t bytes = BufferLength > 0 ? (size_t)BufferLength : 0;
  if (bytes < fix_length) bytes = fix_length;

  SQLCHAR *p = (SQLCHAR*)calloc(1, bytes);
  if (!p) {
    RUN_E("calloc failure");
    return -1;
  }

  r = -1;

  SQLLEN StrLen_or_Ind = 0;
  SQLLEN nr = 0;

again:

  if (BufferLength>0) memset(p, 'x', BufferLength);
  StrLen_or_Ind = 0;
  sr = CALL_SQLGetData(hstmt, Col_or_Param_Num, TargetType, p, BufferLength, &StrLen_or_Ind);
  fprintf(stdout, "sr:[%d]%s\n", sr, sql_return_type(sr));
  fprintf(stdout, "StrLen_or_Ind:%" PRId64 "\n", (int64_t)StrLen_or_Ind);
  if (sr == SQL_NO_DATA) goto end;

  if (!SQL_SUCCEEDED(sr)) {
    RUN_E("SQLGetData failure");
    goto end;
  }

  r = 0;

  if (StrLen_or_Ind < 0) {
    if (StrLen_or_Ind == SQL_NULL_DATA) goto end;
    if (StrLen_or_Ind != SQL_NO_TOTAL) {
      RUN_E("unexpected StrLen_or_Ind value");
      r = -1;
      goto end;
    }
  }

  nr = StrLen_or_Ind;
  if (sr == SQL_SUCCESS_WITH_INFO) {
    if (StrLen_or_Ind == SQL_NO_TOTAL) {
      nr = BufferLength;
    } else if (nr >= BufferLength) {
      nr = BufferLength;
    }
    if (TargetType == SQL_C_CHAR) nr -= 1;
    if (TargetType == SQL_C_WCHAR) nr = (nr / 2 - 1) * 2;
  } else {
    nr = StrLen_or_Ind;
  }

  fprintf(stdout, "data:[0x");
  for (SQLLEN i=0; i<nr; ++i) {
    unsigned char c = p[i];
    fprintf(stdout, "%02x", c);
  }
  fprintf(stdout, "]\n");

  nr = bytes;
  fprintf(stdout, "buff:[0x");
  for (SQLLEN i=0; i<nr; ++i) {
    unsigned char c = p[i];
    fprintf(stdout, "%02x", c);
  }
  fprintf(stdout, "]\n");

  if (SQL_SUCCEEDED(sr) && fix_length) goto end;

  goto again;

end:
  free(p);
  return r;
}

static int run_SQLGetData1(int argc, char *argv[], int *i, SQLHANDLE hstmt)
{
  int r = 0;

// {
#define R(x, y) {#x, x, y}
  static struct {
    const char          *name;
    SQLSMALLINT          TargetType;
    size_t               fix_length;
  } _target_types[] = {
    R(SQL_C_CHAR,           0),
    R(SQL_C_BINARY,         0),
    R(SQL_C_WCHAR,          0),
    R(SQL_C_TYPE_TIMESTAMP, sizeof(TIMESTAMP_STRUCT)),
    R(SQL_C_BIT,            sizeof(uint8_t)),
    R(SQL_C_STINYINT,       sizeof(int8_t)),
    R(SQL_C_UTINYINT,       sizeof(uint8_t)),
    R(SQL_C_SSHORT,         sizeof(int16_t)),
    R(SQL_C_USHORT,         sizeof(uint16_t)),
    R(SQL_C_SLONG,          sizeof(int32_t)),
    R(SQL_C_ULONG,          sizeof(uint32_t)),
    R(SQL_C_SBIGINT,        sizeof(int64_t)),
    R(SQL_C_UBIGINT,        sizeof(uint64_t)),
    R(SQL_C_FLOAT,          sizeof(float)),
    R(SQL_C_DOUBLE,         sizeof(double)),
    R(SQL_C_NUMERIC,        sizeof(SQL_NUMERIC_STRUCT)),
  };
#undef R
// }

  SQLSMALLINT       TargetType       = SQL_C_CHAR;
  SQLLEN            BufferLength     = 1024;
  SQLUSMALLINT      Col_or_Param_Num = 1;
  size_t            fix_length       = 0;

  for (++*i; *i<argc; ++*i) {
    const char *arg = argv[*i];
    if (strcmp(arg, "-b") == 0) {
      if (++*i>=argc) {
        RUN_E("-b requires an argument for <TargetType>");
        return -1;
      }
      r = -1;
      for (size_t j=0; j<sizeof(_target_types)/sizeof(_target_types[0]); ++j) {
        if (strcmp(argv[*i], _target_types[j].name)) continue;
        TargetType      = _target_types[j].TargetType;
        fix_length      = _target_types[j].fix_length;
        r = 0;
        break;
      }
      if (r) {
        RUN_E("unknown TargetType:-b %s", argv[*i]);
        return -1;
      }
      continue;
    }
    if (strcmp(arg, "-n") == 0) {
      if (++*i>=argc) {
        RUN_E("-n requires an argument for <BufferLength>");
        return -1;
      }
      char *end = 0;
      errno = 0;
      long v = strtol(argv[*i], &end, 0);
      if (*end) {
        RUN_E("invalid BufferLength:-n %s", argv[*i]);
        return -1;
      }
      if (errno == ERANGE && (v == LONG_MIN || v == LONG_MAX)) {
        RUN_E("invalid BufferLength:-n %s", argv[*i]);
        return -1;
      }

      BufferLength = v;

      continue;
    }
    if (strcmp(arg, "-c") == 0) {
      if (++*i>=argc) {
        RUN_E("-c requires an argument for <Col_or_Param_Num>");
        return -1;
      }
      char *end = 0;
      errno = 0;
      long v = strtol(argv[*i], &end, 0);
      if (*end) {
        RUN_E("invalid Col_or_Param_Num:-c %s", argv[*i]);
        return -1;
      }
      if (errno == ERANGE && (v == LONG_MIN || v == LONG_MAX)) {
        RUN_E("invalid Col_or_Param_Num:-c %s", argv[*i]);
        return -1;
      }

      Col_or_Param_Num = (SQLUSMALLINT)v; // NOTE: yes, we know it might underflow 

      continue;
    }

    r = exec_direct(hstmt, arg);
    if (r) return -1;

    r = run_SQLGetData2(hstmt, Col_or_Param_Num, TargetType, BufferLength, fix_length);
    if (r) return -1;

    ++*i;

    break;
  }

  return 0;
}

static int run_SQLGetData(int argc, char *argv[], int *i, const options_t *options)
{
  int r = 0;

  SQLHANDLE henv     = SQL_NULL_HANDLE;
  SQLHANDLE hconn    = SQL_NULL_HANDLE;
  SQLHANDLE hstmt    = SQL_NULL_HANDLE;

  r = open_conn(&henv, &hconn, &hstmt, options);
  if (r) goto end;

  r = run_SQLGetData1(argc, argv, i, hstmt);

  SQLFreeStmt(hstmt, SQL_UNBIND);
  SQLFreeStmt(hstmt, SQL_RESET_PARAMS);
  SQLFreeHandle(SQL_HANDLE_STMT, hstmt); hstmt = SQL_NULL_HANDLE;
  SQLDisconnect(hconn);
  SQLFreeHandle(SQL_HANDLE_DBC,  hconn); hconn = SQL_NULL_HANDLE;
  SQLFreeHandle(SQL_HANDLE_ENV,  henv);  henv  = SQL_NULL_HANDLE;

end:
  return r;
}

static int run_SQLDescribeCol2(SQLHANDLE hstmt)
{
  SQLRETURN sr = SQL_SUCCESS;

  SQLSMALLINT ColumnCount = 0;

  sr = SQLNumResultCols(hstmt, &ColumnCount);
  if (!SQL_SUCCEEDED(sr)) {
    RUN_E("SQLNumResultCols failure");
    return -1;
  }

  for (SQLSMALLINT i=1; i<=ColumnCount; ++i) {
    SQLCHAR     ColumnName[4096]; *ColumnName = '\0';
    SQLSMALLINT BufferLength  = (SQLSMALLINT)sizeof(ColumnName);
    SQLSMALLINT NameLength    = 0;
    SQLSMALLINT DataType      = 0;
    SQLULEN     ColumnSize    = 0;
    SQLSMALLINT DecimalDigits = 0;
    SQLSMALLINT Nullable      = 0;
    sr = CALL_SQLDescribeCol(hstmt, i, ColumnName, BufferLength, &NameLength, &DataType, &ColumnSize, &DecimalDigits, &Nullable);
    if (!SQL_SUCCEEDED(sr)) {
      RUN_E("SQLDescribeCol failure");
      return -1;
    }
    if (i>1) fprintf(stdout, "\n");
    fprintf(stdout, "   ColumnName:[%d][%.*s]\n", NameLength, NameLength, (const char*)ColumnName);
    fprintf(stdout, "     DataType:[%d]%s\n", DataType, sql_data_type(DataType));
    fprintf(stdout, "   ColumnSize:[%" PRIu64 "]\n", (uint64_t)ColumnSize);
    fprintf(stdout, "DecimalDigits:[%d]\n", DecimalDigits);
    fprintf(stdout, "     Nullable:[%d]%s\n", Nullable, sql_nullable(Nullable));
  }

  return 0;
}

static int run_SQLDescribeCol1(int argc, char *argv[], int *i, SQLHANDLE hstmt)
{
  int r = 0;

  for (++*i; *i<argc; ++*i) {
    const char *arg = argv[*i];
    r = exec_direct(hstmt, arg);
    if (r) return -1;
    r = run_SQLDescribeCol2(hstmt);
    if (r) return -1;

    ++*i;

    break;
  }

  return 0;
}

static int run_SQLDescribeCol(int argc, char *argv[], int *i, const options_t *options)
{
  int r = 0;

  SQLHANDLE henv     = SQL_NULL_HANDLE;
  SQLHANDLE hconn    = SQL_NULL_HANDLE;
  SQLHANDLE hstmt    = SQL_NULL_HANDLE;

  r = open_conn(&henv, &hconn, &hstmt, options);
  if (r) goto end;

  r = run_SQLDescribeCol1(argc, argv, i, hstmt);

  SQLFreeStmt(hstmt, SQL_UNBIND);
  SQLFreeStmt(hstmt, SQL_RESET_PARAMS);
  SQLFreeHandle(SQL_HANDLE_STMT, hstmt); hstmt = SQL_NULL_HANDLE;
  SQLDisconnect(hconn);
  SQLFreeHandle(SQL_HANDLE_DBC,  hconn); hconn = SQL_NULL_HANDLE;
  SQLFreeHandle(SQL_HANDLE_ENV,  henv);  henv  = SQL_NULL_HANDLE;

end:
  return r;
}

static int run(int argc, char *argv[])
{
  int r = 0;

  options_t      options = {NULL};

  for (int i=1; i<argc; ++i) {
    const char *arg = argv[i];
    if (tod_strcasecmp(arg, "-d") == 0) {
      if (++i>=argc) {
        RUN_E("-d requires an argument for <DSN>");
        return -1;
      }
      options.dsn_or_conn = argv[i];
      options.dsn         = 1;
      continue;
    }
    if (tod_strcasecmp(arg, "-c") == 0) {
      if (++i>=argc) {
        RUN_E("-c requires an argument for <connection string>");
        return -1;
      }
      options.dsn_or_conn = argv[i];
      options.dsn         = 0;
      continue;
    }
    if (tod_strcasecmp(arg, "-u") == 0) {
      if (++i>=argc) {
        RUN_E("-u requires an argument for <UID>");
        return -1;
      }
      options.uid         = argv[i];
      continue;
    }
    if (tod_strcasecmp(arg, "-p") == 0) {
      if (++i>=argc) {
        RUN_E("-p requires an argument for <PWD>");
        return -1;
      }
      options.pwd         = argv[i];
      continue;
    }

    if (strcmp(arg, "SQLGetData") == 0) {
      if (options.dsn_or_conn == NULL) {
        RUN_E("missing -d <DSN> or -c <connectiong string");
        return -1;
      }
      r = run_SQLGetData(argc, argv, &i, &options);
      if (r) return -1;
      --i;
      continue;
    }

    if (strcmp(arg, "SQLDescribeCol") == 0) {
      if (options.dsn_or_conn == NULL) {
        RUN_E("missing -d <DSN> or -c <connectiong string");
        return -1;
      }
      r = run_SQLDescribeCol(argc, argv, &i, &options);
      if (r) return -1;
      --i;
      continue;
    }

    RUN_E("unknown argument:[%d]%s", i, arg);
    return -1;
  }

  return 0;
}

int main(int argc, char *argv[])
{
  int r = 0;

  if (argc > 1) {
    return run(argc, argv);
  }

// #define CHK_LEAK
#ifdef CHK_LEAK                /* { */
again:
#endif                          /* } */
  r = do_cases();
#ifdef CHK_LEAK                /* { */
  if (r == 0) goto again;
#endif                          /* } */

  fprintf(stderr, "==%s==\n", r ? "failure" : "success");

  return !!r;
}
<|MERGE_RESOLUTION|>--- conflicted
+++ resolved
@@ -528,13 +528,8 @@
   CHK2(test_sql_driver_conn, connh, "DSN=TAOS_ODBC_WS_DSN", 0);
   CHK2(test_sql_driver_conn, connh, "Driver={TAOS_ODBC_DRIVER};URL={http://" WS_FOR_TEST "};DB=what", -1);
   CHK2(test_sql_driver_conn, connh, "DSN=TAOS_ODBC_WS_DSN;URL={http://www.examples.com};Server=" WS_FOR_TEST "", 0);
-<<<<<<< HEAD
-  
+
   // Note that the ws_connect interface is blocking
-=======
-
-  // Note that the ws_connect_with_dsn interface is blocking
->>>>>>> ab800d8e
   // CHK2(test_sql_driver_conn, connh, "DSN=TAOS_ODBC_WS_DSN;URL={http://www.examples.com};Server=127.0.0.1:6666", -1);
 #endif                            /* } */
 
